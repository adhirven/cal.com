{
  "name": "@calcom/ai",
  "version": "1.2.0",
  "private": true,
  "author": "Cal.com Inc.",
  "dependencies": {
    "@calcom/prisma": "*",
    "@t3-oss/env-nextjs": "^0.6.1",
    "langchain": "^0.0.131",
    "mailparser": "^3.6.5",
<<<<<<< HEAD
    "next": "^13.5.4",
=======
    "next": "^13.4.7",
>>>>>>> 3047b531
    "supports-color": "8.1.1",
    "zod": "^3.22.2"
  },
  "devDependencies": {
    "@types/mailparser": "^3.4.0"
  },
  "scripts": {
    "build": "next build",
    "dev": "next dev -p 3005",
    "format": "npx prettier . --write",
    "lint": "eslint . --ext .ts,.js,.tsx,.jsx",
    "lint:fix": "eslint . --ext .ts,.js,.tsx,.jsx --fix",
    "start": "next start"
  }
}<|MERGE_RESOLUTION|>--- conflicted
+++ resolved
@@ -8,11 +8,7 @@
     "@t3-oss/env-nextjs": "^0.6.1",
     "langchain": "^0.0.131",
     "mailparser": "^3.6.5",
-<<<<<<< HEAD
     "next": "^13.5.4",
-=======
-    "next": "^13.4.7",
->>>>>>> 3047b531
     "supports-color": "8.1.1",
     "zod": "^3.22.2"
   },
