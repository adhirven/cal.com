import type { EventTypeSetupProps, FormValues } from "pages/event-types/[type]";
import { useFormContext } from "react-hook-form";

import type { GetAppData, SetAppData } from "@calcom/app-store/EventTypeAppContext";
import { EventTypeAppCard } from "@calcom/app-store/_components/EventTypeAppCardInterface";
import type { EventTypeAppCardComponentProps } from "@calcom/app-store/types";
import type { EventTypeAppsList } from "@calcom/app-store/utils";
import useLockedFieldsManager from "@calcom/features/ee/managed-event-types/hooks/useLockedFieldsManager";
import { useLocale } from "@calcom/lib/hooks/useLocale";
import { trpc } from "@calcom/trpc/react";
import { Button, EmptyScreen, Alert } from "@calcom/ui";
import { Grid, Lock } from "@calcom/ui/components/icon";

export type EventType = Pick<EventTypeSetupProps, "eventType">["eventType"] &
  EventTypeAppCardComponentProps["eventType"];

export const EventAppsTab = ({ eventType }: { eventType: EventType }) => {
  const { t } = useLocale();
  const methods = useFormContext<FormValues>();

  // const installedApps = [];
  const allAppsData = methods.watch("metadata")?.apps || {};

  const { data: eventTypeApps, isLoading } = trpc.viewer.appsRouter.getEventTypeApps.useQuery(
    { eventTypeId: eventType.id },
    {
      onSuccess: (data) => {
        console.log("🚀 ~ file: EventAppsTab.tsx:25 ~ EventAppsTab ~ query:", data);
      },
    }
  );

  const setAllAppsData = (_allAppsData: typeof allAppsData) => {
    methods.setValue("metadata", {
      ...methods.getValues("metadata"),
      apps: _allAppsData,
    });
  };

  const getAppDataGetter = (appId: EventTypeAppsList): GetAppData => {
    return function (key) {
      const appData = allAppsData[appId as keyof typeof allAppsData] || {};
      if (key) {
        return appData[key as keyof typeof appData];
      }
      return appData;
    };
  };

  const getAppDataSetter = (appId: EventTypeAppsList): SetAppData => {
    return function (key, value) {
      // Always get latest data available in Form because consequent calls to setData would update the Form but not allAppsData(it would update during next render)
      const allAppsDataFromForm = methods.getValues("metadata")?.apps || {};
      const appData = allAppsDataFromForm[appId];
      setAllAppsData({
        ...allAppsDataFromForm,
        [appId]: {
          ...appData,
          [key]: value,
        },
      });
    };
  };

  const { shouldLockDisableProps, isManagedEventType, isChildrenManagedEventType } = useLockedFieldsManager(
    eventType,
    t("locked_fields_admin_description"),
    t("locked_fields_member_description")
  );

  if (isLoading) return <p>Loading</p>;

  return (
    <>
      <div>
        <div className="before:border-0">
          {!eventTypeApps.installedApps?.length && isManagedEventType && (
            <Alert
              severity="neutral"
              className="mb-2"
              title={t("locked_for_members")}
              message={t("locked_apps_description")}
            />
          )}
          {!isLoading && !eventTypeApps.installedApps?.length ? (
            <EmptyScreen
              Icon={Grid}
              headline={t("empty_installed_apps_headline")}
              description={t("empty_installed_apps_description")}
              buttonRaw={
                isChildrenManagedEventType && !isManagedEventType ? (
                  <Button StartIcon={Lock} color="secondary" disabled>
                    {t("locked_by_admin")}
                  </Button>
                ) : (
                  <Button target="_blank" color="secondary" href="/apps">
                    {t("empty_installed_apps_button")}{" "}
                  </Button>
                )
              }
            />
          ) : null}
          {eventTypeApps.installedApps?.map((app) => (
            <EventTypeAppCard
              getAppData={getAppDataGetter(app.slug as EventTypeAppsList)}
              setAppData={getAppDataSetter(app.slug as EventTypeAppsList)}
              key={app.slug}
              app={app}
              eventType={eventType}
            />
          ))}
        </div>
      </div>
      {!shouldLockDisableProps("apps").disabled && (
        <div>
<<<<<<< HEAD
          {!isLoading && eventTypeApps.notInstalledApps?.length ? (
            <h2 className="text-emphasis mt-0 mb-2 text-lg font-semibold">{t("available_apps")}</h2>
=======
          {!isLoading && notInstalledApps?.length ? (
            <h2 className="text-emphasis my-2 text-lg font-semibold">{t("available_apps")}</h2>
>>>>>>> 7f5cdbab
          ) : null}
          <div className="before:border-0">
            {eventTypeApps.notInstalledApps?.map((app) => (
              <EventTypeAppCard
                getAppData={getAppDataGetter(app.slug as EventTypeAppsList)}
                setAppData={getAppDataSetter(app.slug as EventTypeAppsList)}
                key={app.slug}
                app={app}
                eventType={eventType}
              />
            ))}
          </div>
        </div>
      )}
    </>
  );
};<|MERGE_RESOLUTION|>--- conflicted
+++ resolved
@@ -113,13 +113,8 @@
       </div>
       {!shouldLockDisableProps("apps").disabled && (
         <div>
-<<<<<<< HEAD
           {!isLoading && eventTypeApps.notInstalledApps?.length ? (
-            <h2 className="text-emphasis mt-0 mb-2 text-lg font-semibold">{t("available_apps")}</h2>
-=======
-          {!isLoading && notInstalledApps?.length ? (
             <h2 className="text-emphasis my-2 text-lg font-semibold">{t("available_apps")}</h2>
->>>>>>> 7f5cdbab
           ) : null}
           <div className="before:border-0">
             {eventTypeApps.notInstalledApps?.map((app) => (
