import {
  CalendarIcon,
  ClockIcon,
  CreditCardIcon,
  ExclamationIcon,
  InformationCircleIcon,
} from "@heroicons/react/solid";
import { EventTypeCustomInputType } from "@prisma/client";
import classNames from "classnames";
import { useContracts } from "contexts/contractsContext";
import dayjs, { Dayjs } from "dayjs";
import { useSession } from "next-auth/react";
import dynamic from "next/dynamic";
import Head from "next/head";
import { useRouter } from "next/router";
import { useEffect, useMemo, useState } from "react";
import { Controller, useForm, useWatch } from "react-hook-form";
import { FormattedNumber, IntlProvider } from "react-intl";
import { ReactMultiEmail } from "react-multi-email";
import { useMutation } from "react-query";

<<<<<<< HEAD
=======
import { useIsEmbed, useEmbedStyles, useIsBackgroundTransparent } from "@calcom/embed-core";
import classNames from "@calcom/lib/classNames";
>>>>>>> df4a4112
import { useLocale } from "@calcom/lib/hooks/useLocale";
import { HttpError } from "@calcom/lib/http-error";
import { createPaymentLink } from "@calcom/stripe/client";
import { Button } from "@calcom/ui/Button";
import { EmailInput, Form } from "@calcom/ui/form/fields";

import { asStringOrNull } from "@lib/asStringOrNull";
import { timeZone } from "@lib/clock";
import { ensureArray } from "@lib/ensureArray";
import useTheme from "@lib/hooks/useTheme";
import { LocationType } from "@lib/location";
import createBooking from "@lib/mutations/bookings/create-booking";
import { parseZone } from "@lib/parseZone";
import slugify from "@lib/slugify";
import { collectPageParameters, telemetryEventTypes, useTelemetry } from "@lib/telemetry";
import { detectBrowserTimeFormat } from "@lib/timeFormat";

import CustomBranding from "@components/CustomBranding";
import AvatarGroup from "@components/ui/AvatarGroup";
import type PhoneInputType from "@components/ui/form/PhoneInput";

import { BookPageProps } from "../../../pages/[user]/book";
import { TeamBookingPageProps } from "../../../pages/team/[slug]/book";

/** These are like 40kb that not every user needs */
const PhoneInput = dynamic(
  () => import("@components/ui/form/PhoneInput")
) as unknown as typeof PhoneInputType;

type BookingPageProps = BookPageProps | TeamBookingPageProps;

type BookingFormValues = {
  name: string;
  email: string;
  notes?: string;
  locationType?: LocationType;
  guests?: string[];
  phone?: string;
  customInputs?: {
    [key: string]: string;
  };
};

<<<<<<< HEAD
const BookingPage = ({ eventType, booking, profile, locationLabels }: BookingPageProps) => {
  console.log({ booking });
=======
const BookingPage = ({
  eventType,
  booking,
  profile,
  isDynamicGroupBooking,
  locationLabels,
}: BookingPageProps) => {
>>>>>>> df4a4112
  const { t, i18n } = useLocale();
  const isEmbed = useIsEmbed();
  const router = useRouter();
  const { contracts } = useContracts();
  const { data: session } = useSession();
  const isBackgroundTransparent = useIsBackgroundTransparent();

  useEffect(() => {
    if (eventType.metadata.smartContractAddress) {
      const eventOwner = eventType.users[0];

      if (!contracts[(eventType.metadata.smartContractAddress || null) as number])
        /* @ts-ignore */
        router.replace(`/${eventOwner.username}`);
    }
  }, [contracts, eventType.metadata.smartContractAddress, router]);

  const mutation = useMutation(createBooking, {
    onSuccess: async (responseData) => {
      const { attendees, paymentUid } = responseData;
      if (paymentUid) {
        return await router.push(
          createPaymentLink({
            paymentUid,
            date,
            name: attendees[0].name,
            absolute: false,
          })
        );
      }

      const location = (function humanReadableLocation(location) {
        if (!location) {
          return;
        }
        if (location.includes("integration")) {
          return t("web_conferencing_details_to_follow");
        }
        return location;
      })(responseData.location);

      return router.push({
        pathname: "/success",
        query: {
          date,
          type: eventType.id,
          eventSlug: eventType.slug,
          user: profile.slug,
          reschedule: !!rescheduleUid,
          name: attendees[0].name,
          email: attendees[0].email,
          location,
          eventName: profile.eventName || "",
        },
      });
    },
  });

  const rescheduleUid = router.query.rescheduleUid as string;
  const { isReady, Theme } = useTheme(profile.theme);
  const date = asStringOrNull(router.query.date);

  const [guestToggle, setGuestToggle] = useState(booking && booking.attendees.length > 1);

  const eventTypeDetail = { isWeb3Active: false, ...eventType };

  type Location = { type: LocationType; address?: string; link?: string };
  // it would be nice if Prisma at some point in the future allowed for Json<Location>; as of now this is not the case.
  const locations: Location[] = useMemo(
    () => (eventType.locations as Location[]) || [],
    [eventType.locations]
  );

  useEffect(() => {
    if (router.query.guest) {
      setGuestToggle(true);
    }
  }, [router.query.guest]);

  const telemetry = useTelemetry();

  const locationInfo = (type: LocationType) => locations.find((location) => location.type === type);
  const loggedInIsOwner = eventType?.users[0]?.name === session?.user?.name;
  const defaultValues = () => {
    if (!rescheduleUid) {
      return {
        name: loggedInIsOwner ? "" : session?.user?.name || (router.query.name as string) || "",
        email: loggedInIsOwner ? "" : session?.user?.email || (router.query.email as string) || "",
        notes: (router.query.notes as string) || "",
        guests: ensureArray(router.query.guest) as string[],
        customInputs: eventType.customInputs.reduce(
          (customInputs, input) => ({
            ...customInputs,
            [input.id]: router.query[slugify(input.label)],
          }),
          {}
        ),
      };
    }
    if (!booking || !booking.attendees.length) {
      return {};
    }
    const primaryAttendee = booking.attendees[0];
    if (!primaryAttendee) {
      return {};
    }
    return {
      name: primaryAttendee.name || "",
      email: primaryAttendee.email || "",
<<<<<<< HEAD
      guests: booking.attendees.slice(1).map((attendee) => attendee.email),
      notes: booking.description || "",
=======
      guests: !isDynamicGroupBooking ? booking.attendees.slice(1).map((attendee) => attendee.email) : [],
>>>>>>> df4a4112
    };
  };

  const bookingForm = useForm<BookingFormValues>({
    defaultValues: defaultValues(),
  });

  const selectedLocation = useWatch({
    control: bookingForm.control,
    name: "locationType",
    defaultValue: ((): LocationType | undefined => {
      if (router.query.location) {
        return router.query.location as LocationType;
      }
      if (locations.length === 1) {
        return locations[0]?.type;
      }
    })(),
  });

  const getLocationValue = (booking: Pick<BookingFormValues, "locationType" | "phone">) => {
    const { locationType } = booking;
    switch (locationType) {
      case LocationType.Phone: {
        return booking.phone || "";
      }
      case LocationType.InPerson: {
        return locationInfo(locationType)?.address || "";
      }
      case LocationType.Link: {
        return locationInfo(locationType)?.link || "";
      }
      // Catches all other location types, such as Google Meet, Zoom etc.
      default:
        return selectedLocation || "";
    }
  };

  const parseDate = (date: string | null | Dayjs) => {
    if (!date) return "No date";
    const parsedZone = parseZone(date);
    if (!parsedZone?.isValid()) return "Invalid date";
    const formattedTime = parsedZone?.format(detectBrowserTimeFormat);
    return formattedTime + ", " + dayjs(date).toDate().toLocaleString(i18n.language, { dateStyle: "full" });
  };

  const bookEvent = (booking: BookingFormValues) => {
    telemetry.withJitsu((jitsu) =>
      jitsu.track(telemetryEventTypes.bookingConfirmed, collectPageParameters())
    );

    // "metadata" is a reserved key to allow for connecting external users without relying on the email address.
    // <...url>&metadata[user_id]=123 will be send as a custom input field as the hidden type.

    // @TODO: move to metadata
    const metadata = Object.keys(router.query)
      .filter((key) => key.startsWith("metadata"))
      .reduce(
        (metadata, key) => ({
          ...metadata,
          [key.substring("metadata[".length, key.length - 1)]: router.query[key],
        }),
        {}
      );

    let web3Details;
    if (eventTypeDetail.metadata.smartContractAddress) {
      web3Details = {
        // @ts-ignore
        userWallet: window.web3.currentProvider.selectedAddress,
        userSignature: contracts[(eventTypeDetail.metadata.smartContractAddress || null) as number],
      };
    }

    mutation.mutate({
      ...booking,
      web3Details,
      start: dayjs(date).format(),
      end: dayjs(date).add(eventType.length, "minute").format(),
      eventTypeId: eventType.id,
      eventTypeSlug: eventType.slug,
      timeZone: timeZone(),
      language: i18n.language,
      rescheduleUid,
      user: router.query.user,
      location: getLocationValue(
        booking.locationType ? booking : { ...booking, locationType: selectedLocation }
      ),
      metadata,
      customInputs: Object.keys(booking.customInputs || {}).map((inputId) => ({
        label: eventType.customInputs.find((input) => input.id === parseInt(inputId))!.label,
        value: booking.customInputs![inputId],
      })),
    });
  };
  const userOwnerIds = eventType.users.map((user) => user.id);
  const isUserOwnerRescheduling = !!(
    session?.user.id &&
    rescheduleUid &&
    userOwnerIds.indexOf(session?.user.id) > -1
  );
  const disableInput = isUserOwnerRescheduling;

  return (
    <div>
      <Theme />
      <Head>
        <title>
          {rescheduleUid
            ? t("booking_reschedule_confirmation", {
                eventTypeTitle: eventType.title,
                profileName: profile.name,
              })
            : t("booking_confirmation", {
                eventTypeTitle: eventType.title,
                profileName: profile.name,
              })}{" "}
          | Cal.com
        </title>
        <link rel="icon" href="/favicon.ico" />
      </Head>
      <CustomBranding lightVal={profile.brandColor} darkVal={profile.darkBrandColor} />
      <main
        className={
          isEmbed ? "mx-auto" : "mx-auto my-0 max-w-3xl rounded-sm sm:my-24 sm:border sm:dark:border-gray-600"
        }>
        {isReady && (
          <div
            className={classNames(
              "overflow-hidden",
              isEmbed ? "" : "border border-gray-200",
              isBackgroundTransparent ? "" : "bg-white dark:border-0 dark:bg-gray-800",
              "sm:rounded-sm"
            )}>
            <div className="px-4 py-5 sm:flex sm:p-4">
              <div className="sm:w-1/2 sm:border-r sm:dark:border-gray-700">
                <AvatarGroup
                  border="border-2 border-white dark:border-gray-800"
                  size={14}
                  items={[{ image: profile.image || "", alt: profile.name || "" }].concat(
                    eventType.users
                      .filter((user) => user.name !== profile.name)
                      .map((user) => ({
                        image: user.avatar || "",
                        alt: user.name || "",
                      }))
                  )}
                />
                <h2 className="font-cal text-bookinglight mt-2 font-medium dark:text-gray-300">
                  {profile.name}
                </h2>
                <h1 className="text-bookingdark mb-4 text-3xl font-semibold dark:text-white">
                  {eventType.title}
                </h1>
<<<<<<< HEAD
                <p className="mb-2 text-gray-600 dark:text-white">
                  <InformationCircleIcon className="mr-[10px] -mt-1 inline-block h-4 w-4 text-gray-400" />
                  {eventType.description}
                </p>
                <p className="mb-2 text-gray-500">
                  <ClockIcon className="mr-[10px] -mt-1 inline-block h-4 w-4 text-gray-400" />
                  {eventType.length} {t("minutes")}
                </p>
                {eventType.price > 0 && (
                  <p className="mb-1 -ml-2 px-2 py-1 text-gray-500">
                    <CreditCardIcon className="mr-[10px] -mt-1 inline-block h-4 w-4" />
=======
                <p className="text-bookinglight mb-2">
                  <ClockIcon className="mr-1 -mt-1 inline-block h-4 w-4" />
                  {eventType.length} {t("minutes")}
                </p>
                {eventType.price > 0 && (
                  <p className="text-bookinglight mb-1 -ml-2 px-2 py-1">
                    <CreditCardIcon className="mr-1 -mt-1 inline-block h-4 w-4" />
>>>>>>> df4a4112
                    <IntlProvider locale="en">
                      <FormattedNumber
                        value={eventType.price / 100.0}
                        style="currency"
                        currency={eventType.currency.toUpperCase()}
                      />
                    </IntlProvider>
                  </p>
                )}
<<<<<<< HEAD
                <p className="mb-4 text-green-500">
                  <CalendarIcon className="mr-[10px] -mt-1 inline-block h-4 w-4" />
=======
                <p className="text-bookinghighlight mb-4">
                  <CalendarIcon className="mr-1 -mt-1 inline-block h-4 w-4" />
>>>>>>> df4a4112
                  {parseDate(date)}
                </p>
                {eventTypeDetail.isWeb3Active && eventType.metadata.smartContractAddress && (
                  <p className="text-bookinglight mb-1 -ml-2 px-2 py-1">
                    {t("requires_ownership_of_a_token") + " " + eventType.metadata.smartContractAddress}
                  </p>
                )}
                {booking?.startTime && rescheduleUid && (
                  <div>
                    {/* Add translation */}
                    <p className="mt-8 mb-2 text-gray-600 dark:text-white">Former time</p>
                    <p className="text-gray-500 line-through dark:text-white">
                      <CalendarIcon className="mr-[10px] -mt-1 inline-block h-4 w-4 text-gray-400" />
                      {typeof booking.startTime === "string" && parseDate(dayjs(booking.startTime))}
                    </p>
                  </div>
                )}
              </div>
              <div className="sm:w-1/2 sm:pl-8 sm:pr-4">
                <Form form={bookingForm} handleSubmit={bookEvent}>
                  <div className="mb-4">
                    <label htmlFor="name" className="block text-sm font-medium text-gray-700 dark:text-white">
                      {t("your_name")}
                    </label>
                    <div className="mt-1">
                      <input
                        {...bookingForm.register("name")}
                        type="text"
                        name="name"
                        id="name"
                        required
                        className={classNames(
                          "focus:border-brand block w-full rounded-sm border-gray-300 shadow-sm focus:ring-black dark:border-gray-900 dark:bg-gray-700 dark:text-white dark:selection:bg-green-500 sm:text-sm",
                          disableInput ? "bg-gray-200 dark:text-gray-500" : ""
                        )}
                        placeholder={t("example_name")}
                        disabled={disableInput}
                      />
                    </div>
                  </div>
                  <div className="mb-4">
                    <label
                      htmlFor="email"
                      className="block text-sm font-medium text-gray-700 dark:text-white">
                      {t("email_address")}
                    </label>
                    <div className="mt-1">
                      <EmailInput
                        {...bookingForm.register("email")}
                        required
                        className={classNames(
                          "focus:border-brand block w-full rounded-sm border-gray-300 shadow-sm focus:ring-black dark:border-gray-900 dark:bg-gray-700 dark:text-white dark:selection:bg-green-500 sm:text-sm",
                          disableInput ? "bg-gray-200 dark:text-gray-500" : ""
                        )}
                        placeholder="you@example.com"
                        type="search" // Disables annoying 1password intrusive popup (non-optimal, I know I know...)
                        disabled={disableInput}
                      />
                    </div>
                  </div>
                  {locations.length > 1 && (
                    <div className="mb-4">
                      <span className="block text-sm font-medium text-gray-700 dark:text-white">
                        {t("location")}
                      </span>
                      {locations.map((location, i) => (
                        <label key={i} className="block">
                          <input
                            type="radio"
                            className="location h-4 w-4 border-gray-300 text-black focus:ring-black ltr:mr-2 rtl:ml-2"
                            {...bookingForm.register("locationType", { required: true })}
                            value={location.type}
                            defaultChecked={selectedLocation === location.type}
                            disabled={disableInput}
                          />
                          <span className="text-sm ltr:ml-2 rtl:mr-2 dark:text-gray-500">
                            {locationLabels[location.type]}
                          </span>
                        </label>
                      ))}
                    </div>
                  )}
                  {selectedLocation === LocationType.Phone && (
                    <div className="mb-4">
                      <label
                        htmlFor="phone"
                        className="block text-sm font-medium text-gray-700 dark:text-white">
                        {t("phone_number")}
                      </label>
                      <div className="mt-1">
                        <PhoneInput<BookingFormValues>
                          control={bookingForm.control}
                          name="phone"
                          placeholder={t("enter_phone_number")}
                          id="phone"
                          required
                          disabled={disableInput}
                        />
                      </div>
                    </div>
                  )}
                  {eventType.customInputs
                    .sort((a, b) => a.id - b.id)
                    .map((input) => (
                      <div className="mb-4" key={input.id}>
                        {input.type !== EventTypeCustomInputType.BOOL && (
                          <label
                            htmlFor={"custom_" + input.id}
                            className="mb-1 block text-sm font-medium text-gray-700 dark:text-white">
                            {input.label}
                          </label>
                        )}
                        {input.type === EventTypeCustomInputType.TEXTLONG && (
                          <textarea
                            {...bookingForm.register(`customInputs.${input.id}`, {
                              required: input.required,
                            })}
                            id={"custom_" + input.id}
                            rows={3}
                            className={classNames(
                              "focus:border-brand block w-full rounded-sm border-gray-300 shadow-sm focus:ring-black dark:border-gray-900 dark:bg-gray-700 dark:text-white dark:selection:bg-green-500 sm:text-sm",
                              disableInput ? "bg-gray-200 dark:text-gray-500" : ""
                            )}
                            placeholder={input.placeholder}
                            disabled={disableInput}
                          />
                        )}
                        {input.type === EventTypeCustomInputType.TEXT && (
                          <input
                            type="text"
                            {...bookingForm.register(`customInputs.${input.id}`, {
                              required: input.required,
                            })}
                            id={"custom_" + input.id}
                            className="focus:border-brand block w-full rounded-sm border-gray-300 shadow-sm focus:ring-black dark:border-gray-900 dark:bg-gray-700 dark:text-white dark:selection:bg-green-500 sm:text-sm"
                            placeholder={input.placeholder}
                            disabled={isUserOwnerRescheduling}
                          />
                        )}
                        {input.type === EventTypeCustomInputType.NUMBER && (
                          <input
                            type="number"
                            {...bookingForm.register(`customInputs.${input.id}`, {
                              required: input.required,
                            })}
                            id={"custom_" + input.id}
                            className="focus:border-brand block w-full rounded-sm border-gray-300 shadow-sm focus:ring-black dark:border-gray-900 dark:bg-gray-700 dark:text-white dark:selection:bg-green-500 sm:text-sm"
                            placeholder=""
                          />
                        )}
                        {input.type === EventTypeCustomInputType.BOOL && (
                          <div className="flex h-5 items-center">
                            <input
                              type="checkbox"
                              {...bookingForm.register(`customInputs.${input.id}`, {
                                required: input.required,
                              })}
                              id={"custom_" + input.id}
                              className="h-4 w-4 rounded border-gray-300 text-black focus:ring-black ltr:mr-2 rtl:ml-2"
                              placeholder=""
                            />
                            <label
                              htmlFor={"custom_" + input.id}
                              className="mb-1 block text-sm font-medium text-gray-700 dark:text-white">
                              {input.label}
                            </label>
                          </div>
                        )}
                      </div>
                    ))}
                  {!eventType.disableGuests && (
                    <div className="mb-4">
                      {!guestToggle && (
                        <label
                          onClick={() => setGuestToggle(!guestToggle)}
                          htmlFor="guests"
                          className="mb-1 block text-sm font-medium hover:cursor-pointer dark:text-white">
                          {/*<UserAddIcon className="inline-block w-5 h-5 mr-1 -mt-1" />*/}
                          {t("additional_guests")}
                        </label>
                      )}
                      {guestToggle && (
                        <div>
                          <label
                            htmlFor="guests"
                            className="mb-1 block text-sm font-medium text-gray-700 dark:text-white">
                            {t("guests")}
                          </label>
                          <Controller
                            control={bookingForm.control}
                            name="guests"
                            render={({ field: { onChange, value } }) => (
                              <ReactMultiEmail
                                className="relative"
                                placeholder="guest@example.com"
                                emails={value}
                                onChange={onChange}
                                getLabel={(
                                  email: string,
                                  index: number,
                                  removeEmail: (index: number) => void
                                ) => {
                                  return (
                                    <div data-tag key={index}>
                                      {email}
                                      <span data-tag-handle onClick={() => removeEmail(index)}>
                                        ×
                                      </span>
                                    </div>
                                  );
                                }}
                              />
                            )}
                          />
                        </div>
                      )}
                    </div>
                  )}
                  <div className="mb-4">
                    <label
                      htmlFor="notes"
                      className="mb-1 block text-sm font-medium text-gray-700 dark:text-white">
                      {t("additional_notes")}
                    </label>
                    <textarea
                      {...bookingForm.register("notes")}
                      id="notes"
                      rows={3}
                      className={classNames(
                        "focus:border-brand block w-full rounded-sm border-gray-300 shadow-sm focus:ring-black dark:border-gray-900 dark:bg-gray-700 dark:text-white dark:selection:bg-green-500 sm:text-sm",
                        disableInput ? "bg-gray-200 dark:text-gray-500" : ""
                      )}
                      placeholder={t("share_additional_notes")}
                      disabled={disableInput}
                    />
                  </div>
                  <div className="flex items-start space-x-2 rtl:space-x-reverse">
                    <Button
                      type="submit"
                      data-testid={rescheduleUid ? "confirm-reschedule-button" : "confirm-book-button"}
                      loading={mutation.isLoading}>
                      {rescheduleUid ? t("reschedule") : t("confirm")}
                    </Button>
                    <Button color="secondary" type="button" onClick={() => router.back()}>
                      {t("cancel")}
                    </Button>
                  </div>
                </Form>
                {mutation.isError && (
                  <div
                    data-testid="booking-fail"
                    className="mt-2 border-l-4 border-yellow-400 bg-yellow-50 p-4">
                    <div className="flex">
                      <div className="flex-shrink-0">
                        <ExclamationIcon className="h-5 w-5 text-yellow-400" aria-hidden="true" />
                      </div>
                      <div className="ltr:ml-3 rtl:mr-3">
                        <p className="text-sm text-yellow-700">
                          {rescheduleUid ? t("reschedule_fail") : t("booking_fail")}{" "}
                          {(mutation.error as HttpError)?.message}
                        </p>
                      </div>
                    </div>
                  </div>
                )}
              </div>
            </div>
          </div>
        )}
      </main>
    </div>
  );
};

export default BookingPage;<|MERGE_RESOLUTION|>--- conflicted
+++ resolved
@@ -6,7 +6,6 @@
   InformationCircleIcon,
 } from "@heroicons/react/solid";
 import { EventTypeCustomInputType } from "@prisma/client";
-import classNames from "classnames";
 import { useContracts } from "contexts/contractsContext";
 import dayjs, { Dayjs } from "dayjs";
 import { useSession } from "next-auth/react";
@@ -19,11 +18,8 @@
 import { ReactMultiEmail } from "react-multi-email";
 import { useMutation } from "react-query";
 
-<<<<<<< HEAD
-=======
 import { useIsEmbed, useEmbedStyles, useIsBackgroundTransparent } from "@calcom/embed-core";
 import classNames from "@calcom/lib/classNames";
->>>>>>> df4a4112
 import { useLocale } from "@calcom/lib/hooks/useLocale";
 import { HttpError } from "@calcom/lib/http-error";
 import { createPaymentLink } from "@calcom/stripe/client";
@@ -67,10 +63,6 @@
   };
 };
 
-<<<<<<< HEAD
-const BookingPage = ({ eventType, booking, profile, locationLabels }: BookingPageProps) => {
-  console.log({ booking });
-=======
 const BookingPage = ({
   eventType,
   booking,
@@ -78,7 +70,6 @@
   isDynamicGroupBooking,
   locationLabels,
 }: BookingPageProps) => {
->>>>>>> df4a4112
   const { t, i18n } = useLocale();
   const isEmbed = useIsEmbed();
   const router = useRouter();
@@ -188,12 +179,8 @@
     return {
       name: primaryAttendee.name || "",
       email: primaryAttendee.email || "",
-<<<<<<< HEAD
-      guests: booking.attendees.slice(1).map((attendee) => attendee.email),
+      guests: !isDynamicGroupBooking ? booking.attendees.slice(1).map((attendee) => attendee.email) : [],
       notes: booking.description || "",
-=======
-      guests: !isDynamicGroupBooking ? booking.attendees.slice(1).map((attendee) => attendee.email) : [],
->>>>>>> df4a4112
     };
   };
 
@@ -348,27 +335,17 @@
                 <h1 className="text-bookingdark mb-4 text-3xl font-semibold dark:text-white">
                   {eventType.title}
                 </h1>
-<<<<<<< HEAD
-                <p className="mb-2 text-gray-600 dark:text-white">
+                <p className="text-bookinglight mb-2 dark:text-white">
                   <InformationCircleIcon className="mr-[10px] -mt-1 inline-block h-4 w-4 text-gray-400" />
                   {eventType.description}
                 </p>
-                <p className="mb-2 text-gray-500">
+                <p className="text-bookinglight mb-2">
                   <ClockIcon className="mr-[10px] -mt-1 inline-block h-4 w-4 text-gray-400" />
-                  {eventType.length} {t("minutes")}
-                </p>
-                {eventType.price > 0 && (
-                  <p className="mb-1 -ml-2 px-2 py-1 text-gray-500">
-                    <CreditCardIcon className="mr-[10px] -mt-1 inline-block h-4 w-4" />
-=======
-                <p className="text-bookinglight mb-2">
-                  <ClockIcon className="mr-1 -mt-1 inline-block h-4 w-4" />
                   {eventType.length} {t("minutes")}
                 </p>
                 {eventType.price > 0 && (
                   <p className="text-bookinglight mb-1 -ml-2 px-2 py-1">
                     <CreditCardIcon className="mr-1 -mt-1 inline-block h-4 w-4" />
->>>>>>> df4a4112
                     <IntlProvider locale="en">
                       <FormattedNumber
                         value={eventType.price / 100.0}
@@ -378,13 +355,8 @@
                     </IntlProvider>
                   </p>
                 )}
-<<<<<<< HEAD
-                <p className="mb-4 text-green-500">
-                  <CalendarIcon className="mr-[10px] -mt-1 inline-block h-4 w-4" />
-=======
                 <p className="text-bookinghighlight mb-4">
                   <CalendarIcon className="mr-1 -mt-1 inline-block h-4 w-4" />
->>>>>>> df4a4112
                   {parseDate(date)}
                 </p>
                 {eventTypeDetail.isWeb3Active && eventType.metadata.smartContractAddress && (
