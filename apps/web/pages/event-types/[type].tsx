import { GlobeAltIcon, PhoneIcon, XIcon } from "@heroicons/react/outline";
import {
  ChevronRightIcon,
  ClockIcon,
  DocumentIcon,
  ExternalLinkIcon,
  LinkIcon,
  LocationMarkerIcon,
  PencilIcon,
  PlusIcon,
  TrashIcon,
  UserAddIcon,
  UsersIcon,
} from "@heroicons/react/solid";
import { zodResolver } from "@hookform/resolvers/zod";
import { EventTypeCustomInput, MembershipRole, PeriodType, Prisma, SchedulingType } from "@prisma/client";
import { Collapsible, CollapsibleContent, CollapsibleTrigger } from "@radix-ui/react-collapsible";
import * as RadioGroup from "@radix-ui/react-radio-group";
import classNames from "classnames";
import dayjs from "dayjs";
import timezone from "dayjs/plugin/timezone";
import utc from "dayjs/plugin/utc";
import { GetServerSidePropsContext } from "next";
import { useRouter } from "next/router";
import React, { useEffect, useState } from "react";
import { Controller, Noop, useForm, UseFormReturn } from "react-hook-form";
import { FormattedNumber, IntlProvider } from "react-intl";
import Select, { Props as SelectProps } from "react-select";
import { JSONObject } from "superjson/dist/types";
import { z } from "zod";

import getApps, { getLocationOptions, hasIntegration } from "@calcom/app-store/utils";
import { useLocale } from "@calcom/lib/hooks/useLocale";
import showToast from "@calcom/lib/notification";
import { StripeData } from "@calcom/stripe/server";
import Button from "@calcom/ui/Button";
import { Dialog, DialogContent, DialogTrigger } from "@calcom/ui/Dialog";
import Switch from "@calcom/ui/Switch";
import { Form } from "@calcom/ui/form/fields";

import { QueryCell } from "@lib/QueryCell";
import { asStringOrThrow, asStringOrUndefined } from "@lib/asStringOrNull";
import { getSession } from "@lib/auth";
import { HttpError } from "@lib/core/http/error";
import { isSuccessRedirectAvailable } from "@lib/isSuccessRedirectAvailable";
import { LocationType } from "@lib/location";
import prisma from "@lib/prisma";
import { slugify } from "@lib/slugify";
import { trpc } from "@lib/trpc";
import { inferSSRProps } from "@lib/types/inferSSRProps";

import { ClientSuspense } from "@components/ClientSuspense";
import DestinationCalendarSelector from "@components/DestinationCalendarSelector";
import Loader from "@components/Loader";
import Shell from "@components/Shell";
import { UpgradeToProDialog } from "@components/UpgradeToProDialog";
import ConfirmationDialogContent from "@components/dialog/ConfirmationDialogContent";
import CustomInputTypeForm from "@components/pages/eventtypes/CustomInputTypeForm";
import Badge from "@components/ui/Badge";
import InfoBadge from "@components/ui/InfoBadge";
import CheckboxField from "@components/ui/form/CheckboxField";
import CheckedSelect from "@components/ui/form/CheckedSelect";
import { DateRangePicker } from "@components/ui/form/DateRangePicker";
import MinutesField from "@components/ui/form/MinutesField";
import * as RadioArea from "@components/ui/form/radio-area";
import WebhookListContainer from "@components/webhook/WebhookListContainer";

import { getTranslation } from "@server/lib/i18n";

import bloxyApi from "../../web3/dummyResps/bloxyApi";

dayjs.extend(utc);
dayjs.extend(timezone);

interface Token {
  name?: string;
  address: string;
  symbol: string;
}

interface NFT extends Token {
  // Some OpenSea NFTs have several contracts
  contracts: Array<Token>;
}

type OptionTypeBase = {
  label: string;
  value: LocationType;
  disabled?: boolean;
};

const SuccessRedirectEdit = <T extends UseFormReturn<any, any>>({
  eventType,
  formMethods,
}: {
  eventType: inferSSRProps<typeof getServerSideProps>["eventType"];
  formMethods: T;
}) => {
  const { t } = useLocale();
  const proUpgradeRequired = !isSuccessRedirectAvailable(eventType);
  const [modalOpen, setModalOpen] = useState(false);
  return (
    <>
      <hr className="border-neutral-200" />
      <div className="block sm:flex">
        <div className="min-w-48 sm:mb-0">
          <label
            htmlFor="successRedirectUrl"
            className="flex h-full items-center text-sm font-medium text-neutral-700">
            {t("redirect_success_booking")}
            <span className="ml-1">{proUpgradeRequired && <Badge variant="default">PRO</Badge>}</span>
          </label>
        </div>
        <div className="w-full">
          <input
            id="successRedirectUrl"
            onClick={(e) => {
              if (proUpgradeRequired) {
                e.preventDefault();
                setModalOpen(true);
              }
            }}
            readOnly={proUpgradeRequired}
            type="url"
            className="focus:border-primary-500 focus:ring-primary-500 block w-full rounded-sm border-gray-300 shadow-sm sm:text-sm"
            placeholder={t("external_redirect_url")}
            defaultValue={eventType.successRedirectUrl || ""}
            {...formMethods.register("successRedirectUrl")}
          />
        </div>
        <UpgradeToProDialog modalOpen={modalOpen} setModalOpen={setModalOpen}>
          {t("redirect_url_upgrade_description")}
        </UpgradeToProDialog>
      </div>
    </>
  );
};

type AvailabilityOption = {
  label: string;
  value: number;
};

const AvailabilitySelect = ({
  className = "",
  ...props
}: {
  className?: string;
  name: string;
  value: number;
  onBlur: Noop;
  onChange: (value: AvailabilityOption | null) => void;
}) => {
  const query = trpc.useQuery(["viewer.availability.list"]);

  return (
    <QueryCell
      query={query}
      success={({ data }) => {
        const options = data.schedules.map((schedule) => ({
          value: schedule.id,
          label: schedule.name,
        }));

        const value = options.find((option) =>
          props.value
            ? option.value === props.value
            : option.value === data.schedules.find((schedule) => schedule.isDefault)?.id
        );
        return (
          <Select
            options={options}
            isSearchable={false}
            onChange={props.onChange}
            classNamePrefix="react-select"
            className={classNames(
              "react-select-container focus:border-primary-500 focus:ring-primary-500 block w-full min-w-0 flex-1 rounded-sm border border-gray-300 sm:text-sm",
              className
            )}
            value={value}
          />
        );
      }}
    />
  );
};

const EventTypePage = (props: inferSSRProps<typeof getServerSideProps>) => {
  const { t } = useLocale();
  const PERIOD_TYPES = [
    {
      type: "ROLLING" as const,
      suffix: t("into_the_future"),
    },
    {
      type: "RANGE" as const,
      prefix: t("within_date_range"),
    },
    {
      type: "UNLIMITED" as const,
      prefix: t("indefinitely_into_future"),
    },
  ];
  const { eventType, locationOptions, team, teamMembers, hasPaymentIntegration, currency } = props;

  const router = useRouter();

  const updateMutation = trpc.useMutation("viewer.eventTypes.update", {
    onSuccess: async ({ eventType }) => {
      await router.push("/event-types");
      showToast(
        t("event_type_updated_successfully", {
          eventTypeTitle: eventType.title,
        }),
        "success"
      );
    },
    onError: (err) => {
      let message = "";
      if (err instanceof HttpError) {
        const message = `${err.statusCode}: ${err.message}`;
        showToast(message, "error");
      }

      if (err.data?.code === "UNAUTHORIZED") {
        message = `${err.data.code}: You are not able to update this event`;
      }

      if (err.data?.code === "PARSE_ERROR") {
        message = `${err.data.code}: ${err.message}`;
      }

      if (message) {
        showToast(message, "error");
      }
    },
  });

  const deleteMutation = trpc.useMutation("viewer.eventTypes.delete", {
    onSuccess: async () => {
      await router.push("/event-types");
      showToast(t("event_type_deleted_successfully"), "success");
    },
    onError: (err) => {
      if (err instanceof HttpError) {
        const message = `${err.statusCode}: ${err.message}`;
        showToast(message, "error");
      }
    },
  });
  const connectedCalendarsQuery = trpc.useQuery(["viewer.connectedCalendars"]);

  const [editIcon, setEditIcon] = useState(true);
  const [showLocationModal, setShowLocationModal] = useState(false);
  const [selectedLocation, setSelectedLocation] = useState<OptionTypeBase | undefined>(undefined);
  const [selectedCustomInput, setSelectedCustomInput] = useState<EventTypeCustomInput | undefined>(undefined);
  const [selectedCustomInputModalOpen, setSelectedCustomInputModalOpen] = useState(false);
  const [customInputs, setCustomInputs] = useState<EventTypeCustomInput[]>(
    eventType.customInputs.sort((a, b) => a.id - b.id) || []
  );
  const [tokensList, setTokensList] = useState<Array<Token>>([]);
  const [enableSeats, setEnableSeats] = useState(eventType.seatsPerTimeSlot ? true : false);
  const [inputSeatNumber, setInputSeatNumber] = useState(eventType.seatsPerTimeSlot! >= 6 ? true : false);

  const periodType =
    PERIOD_TYPES.find((s) => s.type === eventType.periodType) ||
    PERIOD_TYPES.find((s) => s.type === "UNLIMITED");

  const [requirePayment, setRequirePayment] = useState(eventType.price > 0);
  const [advancedSettingsVisible, setAdvancedSettingsVisible] = useState(false);

  useEffect(() => {
    const fetchTokens = async () => {
      // Get a list of most popular ERC20s and ERC777s, combine them into a single list, set as tokensList
      try {
        const erc20sList: Array<Token> =
          //   await axios.get(`https://api.bloxy.info/token/list?key=${process.env.BLOXY_API_KEY}`)
          // ).data
          bloxyApi.slice(0, 100).map((erc20: Token) => {
            const { name, address, symbol } = erc20;
            return { name, address, symbol };
          });

        const exodiaList = await (await fetch(`https://exodia.io/api/trending?page=1`)).json();

        const nftsList: Array<Token> = exodiaList.map((nft: NFT) => {
          const { name, contracts } = nft;
          if (nft.contracts[0]) {
            const { address, symbol } = contracts[0];
            return { name, address, symbol };
          }
        });

        const unifiedList: Array<Token> = [...erc20sList, ...nftsList];

        setTokensList(unifiedList);
      } catch (err) {
        showToast("Failed to load ERC20s & NFTs list. Please enter an address manually.", "error");
      }
    };

    console.log(tokensList); // Just here to make sure it passes the gc hook. Can remove once actual use is made of tokensList.

    fetchTokens();
  }, []);

  async function deleteEventTypeHandler(event: React.MouseEvent<HTMLElement, MouseEvent>) {
    event.preventDefault();

    const payload = { id: eventType.id };
    deleteMutation.mutate(payload);
  }

  const openLocationModal = (type: LocationType) => {
    setSelectedLocation(locationOptions.find((option) => option.value === type));
    setShowLocationModal(true);
  };

  const removeLocation = (selectedLocation: typeof eventType.locations[number]) => {
    formMethods.setValue(
      "locations",
      formMethods.getValues("locations").filter((location) => location.type !== selectedLocation.type),
      { shouldValidate: true }
    );
  };

  const addLocation = (newLocationType: LocationType, details = {}) => {
    const existingIdx = formMethods.getValues("locations").findIndex((loc) => newLocationType === loc.type);
    if (existingIdx !== -1) {
      const copy = formMethods.getValues("locations");
      copy[existingIdx] = {
        ...formMethods.getValues("locations")[existingIdx],
        ...details,
      };
      formMethods.setValue("locations", copy);
    } else {
      formMethods.setValue(
        "locations",
        formMethods.getValues("locations").concat({ type: newLocationType, ...details })
      );
    }
  };

  const LocationOptions = () => {
    if (!selectedLocation) {
      return null;
    }
    switch (selectedLocation.value) {
      case LocationType.InPerson:
        return (
          <div>
            <label htmlFor="address" className="block text-sm font-medium text-gray-700">
              {t("set_address_place")}
            </label>
            <div className="mt-1">
              <input
                type="text"
                {...locationFormMethods.register("locationAddress")}
                id="address"
                required
                className="focus:border-primary-500 focus:ring-primary-500 block w-full rounded-sm border-gray-300 text-sm shadow-sm"
                defaultValue={
                  formMethods
                    .getValues("locations")
                    .find((location) => location.type === LocationType.InPerson)?.address
                }
              />
            </div>
          </div>
        );
      case LocationType.Link:
        return (
          <div>
            <label htmlFor="address" className="block text-sm font-medium text-gray-700">
              {t("set_link_meeting")}
            </label>
            <div className="mt-1">
              <input
                type="text"
                {...locationFormMethods.register("locationLink")}
                id="address"
                required
                className="focus:border-primary-500 focus:ring-primary-500 block w-full rounded-sm border-gray-300 shadow-sm sm:text-sm"
                defaultValue={
                  formMethods.getValues("locations").find((location) => location.type === LocationType.Link)
                    ?.link
                }
              />
              {locationFormMethods.formState.errors.locationLink && (
                <p className="mt-1 text-red-500">
                  {locationFormMethods.formState.errors.locationLink.message}
                </p>
              )}
            </div>
          </div>
        );
      case LocationType.Phone:
        return <p className="text-sm">{t("cal_invitee_phone_number_scheduling")}</p>;
      /* TODO: Render this dynamically from App Store */
      case LocationType.GoogleMeet:
        return <p className="text-sm">{t("cal_provide_google_meet_location")}</p>;
      case LocationType.Zoom:
        return <p className="text-sm">{t("cal_provide_zoom_meeting_url")}</p>;
      case LocationType.Daily:
        return <p className="text-sm">{t("cal_provide_video_meeting_url")}</p>;
      case LocationType.Jitsi:
        return <p className="text-sm">{t("cal_provide_jitsi_meeting_url")}</p>;
      case LocationType.Huddle01:
        return <p className="text-sm">{t("cal_provide_huddle01_meeting_url")}</p>;
      case LocationType.Tandem:
        return <p className="text-sm">{t("cal_provide_tandem_meeting_url")}</p>;
      case LocationType.Teams:
        return <p className="text-sm">{t("cal_provide_teams_meeting_url")}</p>;
      default:
        return null;
    }
  };

  const removeCustom = (index: number) => {
    formMethods.getValues("customInputs").splice(index, 1);
    customInputs.splice(index, 1);
    setCustomInputs([...customInputs]);
  };

  const schedulingTypeOptions: {
    value: SchedulingType;
    label: string;
    description: string;
  }[] = [
    {
      value: SchedulingType.COLLECTIVE,
      label: t("collective"),
      description: t("collective_description"),
    },
    {
      value: SchedulingType.ROUND_ROBIN,
      label: t("round_robin"),
      description: t("round_robin_description"),
    },
  ];

  const [periodDates] = useState<{ startDate: Date; endDate: Date }>({
    startDate: new Date(eventType.periodStartDate || Date.now()),
    endDate: new Date(eventType.periodEndDate || Date.now()),
  });

  const permalink = `${process.env.NEXT_PUBLIC_WEBSITE_URL}/${
    team ? `team/${team.slug}` : eventType.users[0].username
  }/${eventType.slug}`;

  const mapUserToValue = ({
    id,
    name,
    username,
  }: {
    id: number | null;
    name: string | null;
    username: string | null;
  }) => ({
    value: `${id || ""}`,
    label: `${name || ""}`,
    avatar: `${process.env.NEXT_PUBLIC_WEBSITE_URL}/${username}/avatar.png`,
  });

  const formMethods = useForm<{
    title: string;
    eventTitle: string;
    smartContractAddress: string;
    eventName: string;
    slug: string;
    length: number;
    description: string;
    disableGuests: boolean;
    requiresConfirmation: boolean;
    schedulingType: SchedulingType | null;
    price: number;
    hidden: boolean;
    hideCalendarNotes: boolean;
    locations: { type: LocationType; address?: string; link?: string }[];
    customInputs: EventTypeCustomInput[];
    users: string[];
    schedule: number;
    periodType: PeriodType;
    periodDays: number;
    periodCountCalendarDays: "1" | "0";
    periodDates: { startDate: Date; endDate: Date };
    minimumBookingNotice: number;
    beforeBufferTime: number;
    afterBufferTime: number;
    seatsPerTimeSlot: number | null;
    seatsPerAttendee: number;
    bookingLimit: number;
    bookingLimitType: BookingLimitType;
    slotInterval: number | null;
    destinationCalendar: {
      integration: string;
      externalId: string;
    };
    successRedirectUrl: string;
  }>({
    defaultValues: {
      locations: eventType.locations || [],
      schedule: eventType.schedule?.id,
      periodDates: {
        startDate: periodDates.startDate,
        endDate: periodDates.endDate,
      },
    },
  });

  const locationFormSchema = z.object({
    locationType: z.string(),
    locationAddress: z.string().optional(),
    locationLink: z.string().url().optional(), // URL validates as new URL() - which requires HTTPS:// In the input field
  });

  const locationFormMethods = useForm<{
    locationType: LocationType;
    locationAddress?: string; // TODO: We should validate address or fetch the address from googles api to see if its valid?
    locationLink?: string; // Currently this only accepts links that are HTTPS://
  }>({
    resolver: zodResolver(locationFormSchema),
  });
  const Locations = () => {
    return (
      <div className="w-full">
        {formMethods.getValues("locations").length === 0 && (
          <div className="flex">
            <Select
              options={locationOptions}
              isSearchable={false}
              classNamePrefix="react-select"
              className="react-select-container focus:border-primary-500 focus:ring-primary-500 block w-full min-w-0 flex-1 rounded-sm border border-gray-300 sm:text-sm"
              onChange={(e) => {
                if (e?.value) {
                  const newLocationType: LocationType = e.value;
                  locationFormMethods.setValue("locationType", newLocationType);
                  if (newLocationType === LocationType.InPerson || newLocationType === LocationType.Link) {
                    openLocationModal(newLocationType);
                  } else {
                    addLocation(newLocationType);
                  }
                }
              }}
            />
          </div>
        )}
        {formMethods.getValues("locations").length > 0 && (
          <ul>
            {formMethods.getValues("locations").map((location) => (
              <li
                key={location.type}
                className="mb-2 rounded-sm border border-neutral-300 py-1.5 px-2 shadow-sm">
                <div className="flex justify-between">
                  {location.type === LocationType.InPerson && (
                    <div className="flex flex-grow items-center">
                      <LocationMarkerIcon className="h-6 w-6" />
                      <input
                        disabled
                        className="w-full border-0 bg-transparent text-sm ltr:ml-2 rtl:mr-2"
                        value={location.address}
                      />
                    </div>
                  )}
                  {location.type === LocationType.Link && (
                    <div className="flex flex-grow items-center">
                      <GlobeAltIcon className="h-6 w-6" />
                      <input
                        disabled
                        className="w-full border-0 bg-transparent text-sm ltr:ml-2 rtl:mr-2"
                        value={location.link}
                      />
                    </div>
                  )}
                  {location.type === LocationType.Phone && (
                    <div className="flex flex-grow items-center">
                      <PhoneIcon className="h-6 w-6" />
                      <span className="text-sm ltr:ml-2 rtl:mr-2">{t("phone_call")}</span>
                    </div>
                  )}
                  {location.type === LocationType.GoogleMeet && (
                    <div className="flex flex-grow items-center">
                      <svg
                        className="h-6 w-6"
                        viewBox="0 0 64 54"
                        fill="none"
                        xmlns="http://www.w3.org/2000/svg">
                        <path d="M16 0V16H0" fill="#EA4335" />
                        <path
                          d="M16 0V16H37.3333V27.0222L53.3333 14.0444V5.33332C53.3333 1.77777 51.5555 0 47.9999 0"
                          fill="#FFBA00"
                        />
                        <path
                          d="M15.6438 53.3341V37.3341H37.3326V26.6675L53.3326 39.2897V48.0008C53.3326 51.5563 51.5548 53.3341 47.9993 53.3341"
                          fill="#00AC47"
                        />
                        <path d="M37.3335 26.6662L53.3335 13.6885V39.644" fill="#00832D" />
                        <path
                          d="M53.3335 13.6892L60.8001 7.64481C62.4001 6.40037 64.0001 6.40037 64.0001 8.88925V44.4447C64.0001 46.9336 62.4001 46.9336 60.8001 45.6892L53.3335 39.6447"
                          fill="#00AC47"
                        />
                        <path
                          d="M0 36.9785V48.0007C0 51.5563 1.77777 53.334 5.33332 53.334H16V36.9785"
                          fill="#0066DA"
                        />
                        <path d="M0 16H16V37.3333H0" fill="#2684FC" />
                      </svg>

                      <span className="text-sm ltr:ml-2 rtl:mr-2">Google Meet</span>
                    </div>
                  )}
                  {location.type === LocationType.Huddle01 && (
                    <div className="flex flex-grow items-center">
                      <svg
                        width="1.25em"
                        height="1.25em"
                        viewBox="0 0 26 18"
                        fill="none"
                        xmlns="http://www.w3.org/2000/svg">
                        <path
                          d="M14.8607 0H4.04353C3.16693 0 2.32622 0.347292 1.70636 0.965476C1.08651 1.58366 0.738281 2.4221 0.738281 3.29634V14.0844C0.738281 14.9586 1.08651 15.7971 1.70636 16.4152C2.32622 17.0334 3.16693 17.3807 4.04353 17.3807H14.8607C15.7373 17.3807 16.578 17.0334 17.1979 16.4152C17.8177 15.7971 18.166 14.9586 18.166 14.0844V3.29634C18.166 2.4221 17.8177 1.58366 17.1979 0.965476C16.578 0.347292 15.7373 0 14.8607 0V0Z"
                          fill="#246BFD"
                        />
                        <path
                          d="M24.1641 3.10754C24.0122 3.14004 23.8679 3.20106 23.7389 3.28734L21.1623 4.85161C20.7585 5.09889 20.4269 5.44766 20.2008 5.86299C19.9686 6.28713 19.8472 6.76272 19.8477 7.24595V10.1407C19.8475 10.6251 19.9694 11.1017 20.2023 11.5267C20.4295 11.9431 20.7627 12.2925 21.1683 12.5396L23.7645 14.1038C23.9325 14.2074 24.1202 14.2753 24.3158 14.3031C24.5103 14.3302 24.7084 14.3164 24.8973 14.2627C25.0881 14.2077 25.2659 14.1149 25.4201 13.99C25.5764 13.862 25.706 13.7047 25.8017 13.527C25.9321 13.2836 26.0003 13.0118 26 12.7359V4.62985C25.9995 4.39497 25.9483 4.16296 25.8498 3.94961C25.7523 3.73989 25.6097 3.55418 25.4321 3.40571C25.258 3.26046 25.0522 3.15784 24.8311 3.10604C24.6118 3.05359 24.3832 3.0541 24.1641 3.10754Z"
                          fill="#246BFD"
                        />
                        <path
                          d="M7.07325 14.3165C6.26596 14.3165 5.64849 14.0822 5.22081 13.6138C4.79313 13.1453 4.57928 12.484 4.57928 11.63V6.0112C4.57928 5.15515 4.79313 4.49338 5.22081 4.0259C5.64849 3.55842 6.26596 3.32418 7.07325 3.32318C7.87452 3.32318 8.4915 3.55742 8.92419 4.0259C9.35687 4.49438 9.57071 5.15615 9.5657 6.0112V11.63C9.5657 12.484 9.35186 13.1453 8.92419 13.6138C8.49651 14.0822 7.87953 14.3165 7.07325 14.3165ZM7.07325 12.7897C7.63914 12.7897 7.92259 12.4401 7.9236 11.7408V5.90332C7.9236 5.20409 7.64015 4.85448 7.07325 4.85448C6.50635 4.85448 6.2224 5.20409 6.2214 5.90332V11.7363C6.2214 12.4396 6.50534 12.7907 7.07325 12.7897Z"
                          fill="white"
                        />
                        <path
                          d="M12.6791 6.0112H10.9619V4.82002C11.3388 4.83087 11.7155 4.78952 12.0811 4.69716C12.3452 4.63341 12.5856 4.49564 12.7737 4.3001C12.9727 4.05484 13.1254 3.77563 13.2244 3.47601H14.3287V14.1637H12.6791V6.0112Z"
                          fill="white"
                        />
                      </svg>
                      <span className="ml-2 text-sm">Huddle01 Web3 Video</span>
                    </div>
                  )}
                  {location.type === LocationType.Daily && (
                    <div className="flex flex-grow items-center">
                      <svg
                        id="svg"
                        version="1.1"
                        xmlns="http://www.w3.org/2000/svg"
                        width="1.25em"
                        height="1.25em"
                        viewBox="0, 0, 400,400">
                        <g id="svgg">
                          <path
                            id="path0"
                            d="M100.400 142.062 C 99.630 142.280,98.394 143.076,97.654 143.830 C 96.914 144.583,95.997 145.200,95.616 145.200 C 94.776 145.200,93.802 146.248,93.389 147.598 C 93.221 148.147,92.560 149.054,91.919 149.613 C 90.024 151.267,90.020 151.390,90.010 199.645 C 89.999 248.545,90.014 248.945,91.940 250.744 C 92.571 251.334,93.229 252.262,93.401 252.808 C 93.751 253.916,95.054 255.200,95.829 255.200 C 96.107 255.200,96.710 255.808,97.169 256.550 C 98.373 258.498,94.832 258.400,164.273 258.400 C 231.741 258.400,231.099 258.418,231.949 256.552 C 232.208 255.983,233.149 255.250,234.197 254.801 C 235.357 254.304,236.005 253.774,236.014 253.314 C 236.021 252.921,236.375 251.880,236.800 251.000 C 237.225 250.120,237.579 249.119,237.586 248.776 C 237.594 248.434,237.864 247.804,238.187 247.376 C 238.696 246.704,238.776 240.392,238.787 200.426 C 238.801 149.852,238.967 154.051,236.799 149.949 C 236.610 149.591,236.332 148.647,236.183 147.850 C 235.956 146.640,235.591 146.227,233.964 145.342 C 232.893 144.759,231.907 143.938,231.774 143.518 C 231.641 143.098,231.052 142.539,230.466 142.277 C 229.079 141.657,102.567 141.447,100.400 142.062 "
                            stroke="none"
                            fill="#f9f9f9"
                            fillRule="evenodd"></path>
                          <path
                            id="path1"
                            d="M304.600 153.562 C 304.160 153.717,302.589 154.419,301.109 155.122 C 299.629 155.825,298.171 156.400,297.869 156.400 C 297.567 156.400,296.528 156.977,295.560 157.682 C 294.592 158.387,292.872 159.272,291.739 159.649 C 290.605 160.025,288.743 160.976,287.602 161.761 C 286.460 162.547,284.778 163.386,283.863 163.628 C 282.948 163.869,281.300 164.672,280.200 165.413 C 279.100 166.154,277.660 166.885,277.000 167.037 C 275.491 167.385,272.800 168.718,272.800 169.117 C 272.800 169.485,270.749 170.506,268.629 171.194 C 266.207 171.979,263.730 174.650,263.412 176.820 C 262.921 180.167,263.353 224.092,263.889 225.295 C 264.635 226.970,266.755 228.668,269.300 229.629 C 270.565 230.107,271.600 230.622,271.600 230.775 C 271.600 231.219,274.452 232.687,276.241 233.162 C 277.144 233.403,278.381 234.061,278.991 234.626 C 279.600 235.191,281.382 236.125,282.950 236.701 C 284.517 237.278,286.430 238.236,287.200 238.831 C 287.970 239.426,289.320 240.126,290.200 240.387 C 292.160 240.967,294.400 242.079,294.400 242.472 C 294.400 242.837,297.518 244.231,299.125 244.584 C 299.790 244.730,300.737 245.198,301.228 245.625 C 301.720 246.051,302.620 246.400,303.228 246.400 C 303.837 246.400,304.605 246.504,304.936 246.631 C 305.267 246.758,305.902 246.498,306.348 246.052 C 306.793 245.607,307.721 244.951,308.410 244.595 C 310.905 243.305,310.800 245.287,310.800 199.575 C 310.800 155.897,310.789 155.600,309.169 155.600 C 309.026 155.600,308.231 155.060,307.400 154.400 C 306.569 153.740,305.780 153.218,305.645 153.240 C 305.510 153.262,305.040 153.407,304.600 153.562 "
                            stroke="none"
                            fill="#1be7b8"
                            fillRule="evenodd"></path>
                          <path
                            id="path2"
                            d="M104.148 137.776 C 103.459 138.076,102.774 138.519,102.624 138.760 C 102.475 139.002,101.832 139.200,101.196 139.200 C 98.679 139.200,95.594 140.337,94.191 141.782 C 93.434 142.562,92.630 143.200,92.406 143.200 C 92.181 143.200,91.703 143.875,91.344 144.700 C 90.984 145.525,90.140 146.560,89.467 147.000 C 87.556 148.251,87.579 147.532,87.693 201.219 L 87.800 252.069 88.800 252.944 C 89.350 253.425,90.311 254.498,90.935 255.328 C 91.559 256.159,92.682 257.235,93.430 257.719 C 94.178 258.204,94.792 258.829,94.795 259.110 C 94.801 259.708,96.289 260.360,98.770 260.851 C 99.743 261.044,100.887 261.516,101.311 261.901 C 102.535 263.008,223.251 262.983,224.942 261.875 C 225.616 261.433,227.174 261.056,228.925 260.910 C 232.411 260.620,234.281 259.898,234.866 258.616 C 235.107 258.087,235.812 257.444,236.432 257.187 C 237.635 256.688,238.800 255.226,238.800 254.214 C 238.800 253.876,239.039 253.600,239.330 253.600 C 239.622 253.600,240.297 253.135,240.830 252.568 L 241.800 251.536 241.800 200.335 L 241.800 149.134 240.400 147.884 C 239.630 147.197,238.690 145.944,238.312 145.101 C 237.852 144.075,237.232 143.430,236.441 143.154 C 235.696 142.895,235.110 142.318,234.859 141.598 C 234.411 140.311,233.008 139.763,229.068 139.333 C 227.786 139.194,226.522 138.865,226.260 138.603 C 224.854 137.196,225.002 137.200,164.726 137.216 C 115.566 137.229,105.185 137.325,104.148 137.776 M230.299 140.581 C 231.013 140.751,232.363 141.600,233.299 142.466 C 234.235 143.333,235.488 144.338,236.085 144.699 C 236.684 145.061,237.282 145.862,237.419 146.487 C 237.556 147.110,238.076 148.110,238.574 148.710 C 240.721 151.291,240.592 148.280,240.713 198.600 C 240.829 246.814,240.750 249.650,239.248 251.152 C 238.800 251.600,238.071 252.676,237.629 253.543 C 237.187 254.410,236.187 255.514,235.407 255.995 C 234.628 256.477,233.798 257.231,233.563 257.670 C 232.125 260.355,229.256 260.458,160.200 260.300 C 96.040 260.154,98.009 260.223,96.185 258.055 C 95.663 257.435,94.598 256.495,93.818 255.964 C 93.037 255.434,92.310 254.730,92.202 254.400 C 92.094 254.070,91.396 253.117,90.652 252.283 C 88.728 250.126,88.809 252.440,88.804 199.526 C 88.800 148.835,88.746 150.246,90.767 148.075 C 91.445 147.347,92.000 146.583,92.000 146.379 C 92.000 145.965,94.367 143.600,94.781 143.600 C 94.926 143.600,95.721 142.979,96.550 142.220 C 97.645 141.217,98.567 140.772,99.928 140.589 C 100.958 140.450,101.980 140.273,102.200 140.195 C 103.020 139.904,229.052 140.284,230.299 140.581 M302.261 151.784 C 301.415 152.085,300.477 152.683,300.177 153.111 C 299.589 153.951,298.498 154.440,295.467 155.223 C 294.179 155.556,293.257 156.096,292.706 156.841 C 292.120 157.635,291.307 158.082,289.909 158.382 C 287.523 158.894,286.569 159.361,285.000 160.786 C 284.254 161.463,282.944 162.058,281.536 162.358 C 279.852 162.717,278.929 163.194,277.936 164.216 C 277.201 164.973,276.327 165.593,275.994 165.596 C 274.726 165.605,271.323 167.114,270.329 168.107 C 269.759 168.678,268.506 169.354,267.546 169.609 C 263.906 170.578,262.647 172.127,261.546 176.994 C 260.707 180.702,260.406 219.312,261.200 221.401 C 261.420 221.979,261.860 223.699,262.178 225.222 C 262.801 228.210,263.915 229.763,265.769 230.228 C 266.340 230.371,266.906 230.649,267.027 230.844 C 267.148 231.040,267.598 231.200,268.028 231.200 C 268.457 231.200,269.121 231.575,269.504 232.034 C 270.324 233.017,272.827 234.231,274.800 234.604 C 275.626 234.760,276.610 235.349,277.200 236.040 C 277.950 236.919,278.976 237.422,281.300 238.052 C 283.242 238.578,284.400 239.096,284.400 239.438 C 284.400 240.158,287.095 241.510,289.201 241.847 C 290.693 242.085,292.400 243.256,292.400 244.041 C 292.400 244.329,297.174 246.000,297.997 246.000 C 298.233 246.000,299.057 246.630,299.827 247.400 C 301.156 248.729,301.366 248.800,303.981 248.800 L 306.736 248.800 309.338 246.578 C 312.714 243.696,312.469 247.711,312.322 197.737 L 312.200 156.074 310.962 154.537 C 308.533 151.521,305.601 150.593,302.261 151.784 M307.400 154.400 C 308.231 155.060,309.026 155.600,309.169 155.600 C 310.789 155.600,310.800 155.897,310.800 199.575 C 310.800 245.287,310.905 243.305,308.410 244.595 C 307.721 244.951,306.793 245.607,306.348 246.052 C 305.902 246.498,305.267 246.758,304.936 246.631 C 304.605 246.504,303.837 246.400,303.228 246.400 C 302.620 246.400,301.720 246.051,301.228 245.625 C 300.737 245.198,299.790 244.730,299.125 244.584 C 297.518 244.231,294.400 242.837,294.400 242.472 C 294.400 242.079,292.160 240.967,290.200 240.387 C 289.320 240.126,287.970 239.426,287.200 238.831 C 286.430 238.236,284.517 237.278,282.950 236.701 C 281.382 236.125,279.600 235.191,278.991 234.626 C 278.381 234.061,277.144 233.403,276.241 233.162 C 274.452 232.687,271.600 231.219,271.600 230.775 C 271.600 230.622,270.565 230.107,269.300 229.629 C 266.755 228.668,264.635 226.970,263.889 225.295 C 263.353 224.092,262.921 180.167,263.412 176.820 C 263.730 174.650,266.207 171.979,268.629 171.194 C 270.749 170.506,272.800 169.485,272.800 169.117 C 272.800 168.718,275.491 167.385,277.000 167.037 C 277.660 166.885,279.100 166.154,280.200 165.413 C 281.300 164.672,282.948 163.869,283.863 163.628 C 284.778 163.386,286.460 162.547,287.602 161.761 C 288.743 160.976,290.605 160.025,291.739 159.649 C 292.872 159.272,294.592 158.387,295.560 157.682 C 296.528 156.977,297.567 156.400,297.869 156.400 C 298.171 156.400,299.629 155.825,301.109 155.122 C 303.608 153.934,305.049 153.337,305.645 153.240 C 305.780 153.218,306.569 153.740,307.400 154.400 "
                            stroke="none"
                            fill="#4c545c"
                            fillRule="evenodd"></path>
                          <path
                            id="path3"
                            d="M102.200 140.195 C 101.980 140.273,100.958 140.450,99.928 140.589 C 98.567 140.772,97.645 141.217,96.550 142.220 C 95.721 142.979,94.926 143.600,94.781 143.600 C 94.367 143.600,92.000 145.965,92.000 146.379 C 92.000 146.583,91.445 147.347,90.767 148.075 C 88.746 150.246,88.800 148.835,88.804 199.526 C 88.809 252.440,88.728 250.126,90.652 252.283 C 91.396 253.117,92.094 254.070,92.202 254.400 C 92.310 254.730,93.037 255.434,93.818 255.964 C 94.598 256.495,95.663 257.435,96.185 258.055 C 98.009 260.223,96.040 260.154,160.200 260.300 C 229.256 260.458,232.125 260.355,233.563 257.670 C 233.798 257.231,234.628 256.477,235.407 255.995 C 236.187 255.514,237.187 254.410,237.629 253.543 C 238.071 252.676,238.800 251.600,239.248 251.152 C 240.750 249.650,240.829 246.814,240.713 198.600 C 240.592 148.280,240.721 151.291,238.574 148.710 C 238.076 148.110,237.556 147.110,237.419 146.487 C 237.282 145.862,236.684 145.061,236.085 144.699 C 235.488 144.338,234.235 143.333,233.299 142.466 C 232.363 141.600,231.013 140.751,230.299 140.581 C 229.052 140.284,103.020 139.904,102.200 140.195 M230.466 142.277 C 231.052 142.539,231.641 143.098,231.774 143.518 C 231.907 143.938,232.893 144.759,233.964 145.342 C 235.591 146.227,235.956 146.640,236.183 147.850 C 236.332 148.647,236.610 149.591,236.799 149.949 C 238.967 154.051,238.801 149.852,238.787 200.426 C 238.776 240.392,238.696 246.704,238.187 247.376 C 237.864 247.804,237.594 248.434,237.586 248.776 C 237.579 249.119,237.225 250.120,236.800 251.000 C 236.375 251.880,236.021 252.921,236.014 253.314 C 236.005 253.774,235.357 254.304,234.197 254.801 C 233.149 255.250,232.208 255.983,231.949 256.552 C 231.099 258.418,231.741 258.400,164.273 258.400 C 94.832 258.400,98.373 258.498,97.169 256.550 C 96.710 255.808,96.107 255.200,95.829 255.200 C 95.054 255.200,93.751 253.916,93.401 252.808 C 93.229 252.262,92.571 251.334,91.940 250.744 C 90.014 248.945,89.999 248.545,90.010 199.645 C 90.020 151.390,90.024 151.267,91.919 149.613 C 92.560 149.054,93.221 148.147,93.389 147.598 C 93.802 146.248,94.776 145.200,95.616 145.200 C 95.997 145.200,96.914 144.583,97.654 143.830 C 98.394 143.076,99.630 142.280,100.400 142.062 C 102.567 141.447,229.079 141.657,230.466 142.277 "
                            stroke="none"
                            fill="#949c9c"
                            fillRule="evenodd"></path>
                          <path
                            id="path4"
                            d="M35.200 0.984 C 35.200 1.947,35.121 1.971,31.700 2.084 L 28.200 2.200 28.077 3.900 L 27.954 5.600 25.403 5.600 C 21.914 5.600,20.903 6.043,20.590 7.712 C 20.367 8.902,20.142 9.103,18.669 9.430 C 17.102 9.777,16.988 9.898,16.800 11.400 C 16.605 12.956,16.554 13.003,14.922 13.122 C 13.260 13.243,13.243 13.260,13.122 14.922 C 13.003 16.554,12.956 16.605,11.400 16.800 C 9.898 16.988,9.777 17.102,9.430 18.669 C 9.103 20.142,8.902 20.367,7.712 20.590 C 6.043 20.903,5.600 21.914,5.600 25.403 L 5.600 27.954 3.900 28.077 L 2.200 28.200 2.084 31.700 C 1.971 35.121,1.947 35.200,0.984 35.200 L 0.000 35.200 0.000 200.000 L 0.000 364.800 0.984 364.800 C 1.947 364.800,1.971 364.879,2.084 368.300 L 2.200 371.800 3.900 372.177 L 5.600 372.554 5.600 374.851 C 5.600 378.083,6.072 379.102,7.712 379.410 C 8.902 379.633,9.103 379.858,9.430 381.331 C 9.777 382.898,9.898 383.012,11.400 383.200 C 12.953 383.394,13.004 383.449,13.121 385.059 C 13.247 386.786,13.757 387.181,15.876 387.195 C 16.598 387.199,16.773 387.463,16.876 388.700 C 16.992 390.104,17.107 390.224,18.669 390.570 C 20.142 390.897,20.367 391.098,20.590 392.288 C 20.903 393.957,21.914 394.400,25.403 394.400 L 27.954 394.400 28.077 396.100 L 28.200 397.800 31.700 397.916 C 35.121 398.029,35.200 398.053,35.200 399.016 L 35.200 400.000 200.000 400.000 L 364.800 400.000 364.800 399.016 C 364.800 398.053,364.879 398.029,368.300 397.916 L 371.800 397.800 372.177 396.100 L 372.554 394.400 375.103 394.400 C 378.233 394.400,379.094 393.974,379.414 392.265 C 379.633 391.101,379.865 390.896,381.331 390.570 C 382.893 390.224,383.008 390.104,383.124 388.700 C 383.241 387.288,383.327 387.200,384.596 387.200 C 386.308 387.200,387.200 386.308,387.200 384.596 C 387.200 383.327,387.288 383.241,388.700 383.124 C 390.104 383.008,390.224 382.893,390.570 381.331 C 390.896 379.865,391.101 379.633,392.265 379.414 C 393.974 379.094,394.400 378.233,394.400 375.103 L 394.400 372.554 396.100 372.177 L 397.800 371.800 397.916 368.300 C 398.029 364.879,398.053 364.800,399.016 364.800 L 400.000 364.800 400.000 200.000 L 400.000 35.200 399.016 35.200 C 398.053 35.200,398.029 35.121,397.916 31.700 L 397.800 28.200 396.100 28.077 L 394.400 27.954 394.400 25.403 C 394.400 21.914,393.957 20.903,392.288 20.590 C 391.098 20.367,390.897 20.142,390.570 18.669 C 390.224 17.107,390.104 16.992,388.700 16.876 C 387.463 16.773,387.199 16.598,387.195 15.876 C 387.181 13.757,386.786 13.247,385.059 13.121 C 383.452 13.004,383.396 12.953,383.275 11.480 C 383.121 9.617,382.265 9.200,378.597 9.200 L 376.046 9.200 375.923 7.500 C 375.802 5.821,375.779 5.798,374.173 5.681 C 372.616 5.566,372.529 5.488,372.173 3.881 L 371.800 2.200 368.300 2.084 C 364.879 1.971,364.800 1.947,364.800 0.984 L 364.800 0.000 200.000 0.000 L 35.200 0.000 35.200 0.984 M224.918 137.663 C 225.394 137.918,225.998 138.341,226.260 138.603 C 226.522 138.865,227.786 139.194,229.068 139.333 C 233.008 139.763,234.411 140.311,234.859 141.598 C 235.110 142.318,235.696 142.895,236.441 143.154 C 237.232 143.430,237.852 144.075,238.312 145.101 C 238.690 145.944,239.630 147.197,240.400 147.884 L 241.800 149.134 241.800 200.335 L 241.800 251.536 240.830 252.568 C 240.297 253.135,239.622 253.600,239.330 253.600 C 239.039 253.600,238.800 253.876,238.800 254.214 C 238.800 255.226,237.635 256.688,236.432 257.187 C 235.812 257.444,235.107 258.087,234.866 258.616 C 234.281 259.898,232.411 260.620,228.925 260.910 C 227.174 261.056,225.616 261.433,224.942 261.875 C 223.251 262.983,102.535 263.008,101.311 261.901 C 100.887 261.516,99.743 261.044,98.770 260.851 C 96.289 260.360,94.801 259.708,94.795 259.110 C 94.792 258.829,94.178 258.204,93.430 257.719 C 92.682 257.235,91.559 256.159,90.935 255.328 C 90.311 254.498,89.350 253.425,88.800 252.944 L 87.800 252.069 87.693 201.219 C 87.579 147.532,87.556 148.251,89.467 147.000 C 90.140 146.560,90.984 145.525,91.344 144.700 C 91.703 143.875,92.181 143.200,92.406 143.200 C 92.630 143.200,93.434 142.562,94.191 141.782 C 95.594 140.337,98.679 139.200,101.196 139.200 C 101.832 139.200,102.475 139.002,102.624 138.760 C 103.575 137.222,103.193 137.232,164.726 137.216 C 208.933 137.204,224.273 137.318,224.918 137.663 M308.162 152.107 C 309.021 152.598,310.281 153.692,310.962 154.537 L 312.200 156.074 312.322 197.737 C 312.469 247.711,312.714 243.696,309.338 246.578 L 306.736 248.800 303.981 248.800 C 301.366 248.800,301.156 248.729,299.827 247.400 C 299.057 246.630,298.233 246.000,297.997 246.000 C 297.174 246.000,292.400 244.329,292.400 244.041 C 292.400 243.256,290.693 242.085,289.201 241.847 C 287.095 241.510,284.400 240.158,284.400 239.438 C 284.400 239.096,283.242 238.578,281.300 238.052 C 278.976 237.422,277.950 236.919,277.200 236.040 C 276.610 235.349,275.626 234.760,274.800 234.604 C 272.827 234.231,270.324 233.017,269.504 232.034 C 269.121 231.575,268.457 231.200,268.028 231.200 C 267.598 231.200,267.148 231.040,267.027 230.844 C 266.906 230.649,266.340 230.371,265.769 230.228 C 263.915 229.763,262.801 228.210,262.178 225.222 C 261.860 223.699,261.420 221.979,261.200 221.401 C 260.406 219.312,260.707 180.702,261.546 176.994 C 262.647 172.127,263.906 170.578,267.546 169.609 C 268.506 169.354,269.759 168.678,270.329 168.107 C 271.323 167.114,274.726 165.605,275.994 165.596 C 276.327 165.593,277.201 164.973,277.936 164.216 C 278.929 163.194,279.852 162.717,281.536 162.358 C 282.944 162.058,284.254 161.463,285.000 160.786 C 286.569 159.361,287.523 158.894,289.909 158.382 C 291.307 158.082,292.120 157.635,292.706 156.841 C 293.257 156.096,294.179 155.556,295.467 155.223 C 298.498 154.440,299.589 153.951,300.177 153.111 C 301.487 151.241,305.719 150.709,308.162 152.107 "
                            stroke="none"
                            fill="#141c24"
                            fillRule="evenodd"></path>
                        </g>
                      </svg>
                      <span className="text-sm ltr:ml-2 rtl:mr-2">Daily.co Video</span>
                    </div>
                  )}
                  {location.type === LocationType.Zoom && (
                    <div className="flex flex-grow items-center">
                      <svg
                        className="h-6 w-6"
                        viewBox="0 0 64 64"
                        fill="none"
                        xmlns="http://www.w3.org/2000/svg">
                        <path
                          d="M32 0C49.6733 0 64 14.3267 64 32C64 49.6733 49.6733 64 32 64C14.3267 64 0 49.6733 0 32C0 14.3267 14.3267 0 32 0Z"
                          fill="#E5E5E4"
                        />
                        <path
                          d="M32.0002 0.623047C49.3292 0.623047 63.3771 14.6709 63.3771 31.9999C63.3771 49.329 49.3292 63.3768 32.0002 63.3768C14.6711 63.3768 0.623291 49.329 0.623291 31.9999C0.623291 14.6709 14.6716 0.623047 32.0002 0.623047Z"
                          fill="white"
                        />
                        <path
                          d="M31.9998 3.14014C47.9386 3.14014 60.8597 16.0612 60.8597 32C60.8597 47.9389 47.9386 60.8599 31.9998 60.8599C16.0609 60.8599 3.13989 47.9389 3.13989 32C3.13989 16.0612 16.0609 3.14014 31.9998 3.14014Z"
                          fill="#4A8CFF"
                        />
                        <path
                          d="M13.1711 22.9581V36.5206C13.1832 39.5875 15.6881 42.0558 18.743 42.0433H38.5125C39.0744 42.0433 39.5266 41.5911 39.5266 41.0412V27.4788C39.5145 24.4119 37.0096 21.9435 33.9552 21.956H14.1857C13.6238 21.956 13.1716 22.4082 13.1716 22.9581H13.1711ZM40.7848 28.2487L48.9469 22.2864C49.6557 21.6998 50.2051 21.8462 50.2051 22.9095V41.0903C50.2051 42.2999 49.5329 42.1536 48.9469 41.7134L40.7848 35.7631V28.2487Z"
                          fill="white"
                        />
                      </svg>
                      <span className="text-sm ltr:ml-2 rtl:mr-2">Zoom Video</span>
                    </div>
                  )}
                  {location.type === LocationType.Tandem && (
                    <div className="flex flex-grow items-center">
                      <svg
                        width="1.25em"
                        height="1.25em"
                        viewBox="0 0 400 400"
                        fill="none"
                        xmlns="http://www.w3.org/2000/svg">
                        <path
                          fillRule="evenodd"
                          clipRule="evenodd"
                          d="M167.928 256.163L64 324V143.835L167.928 76V256.163Z"
                          fill="#4341DC"
                        />
                        <path
                          fillRule="evenodd"
                          clipRule="evenodd"
                          d="M335.755 256.163L231.827 324V143.835L335.755 76V256.163Z"
                          fill="#00B6B6"
                        />
                      </svg>
                      <span className="ml-2 text-sm">Tandem Video</span>
                    </div>
                  )}
                  {location.type === LocationType.Jitsi && (
                    <div className="flex flex-grow items-center">
                      <svg
                        className="h-6 w-6"
                        viewBox="0 0 64 64"
                        fill="none"
                        xmlns="http://www.w3.org/2000/svg">
                        <path
                          d="M32 0C49.6733 0 64 14.3267 64 32C64 49.6733 49.6733 64 32 64C14.3267 64 0 49.6733 0 32C0 14.3267 14.3267 0 32 0Z"
                          fill="#E5E5E4"
                        />
                        <path
                          d="M32.0002 0.623047C49.3292 0.623047 63.3771 14.6709 63.3771 31.9999C63.3771 49.329 49.3292 63.3768 32.0002 63.3768C14.6711 63.3768 0.623291 49.329 0.623291 31.9999C0.623291 14.6709 14.6716 0.623047 32.0002 0.623047Z"
                          fill="white"
                        />
                        <path
                          d="M31.9998 3.14014C47.9386 3.14014 60.8597 16.0612 60.8597 32C60.8597 47.9389 47.9386 60.8599 31.9998 60.8599C16.0609 60.8599 3.13989 47.9389 3.13989 32C3.13989 16.0612 16.0609 3.14014 31.9998 3.14014Z"
                          fill="#4A8CFF"
                        />
                        <path
                          d="M13.1711 22.9581V36.5206C13.1832 39.5875 15.6881 42.0558 18.743 42.0433H38.5125C39.0744 42.0433 39.5266 41.5911 39.5266 41.0412V27.4788C39.5145 24.4119 37.0096 21.9435 33.9552 21.956H14.1857C13.6238 21.956 13.1716 22.4082 13.1716 22.9581H13.1711ZM40.7848 28.2487L48.9469 22.2864C49.6557 21.6998 50.2051 21.8462 50.2051 22.9095V41.0903C50.2051 42.2999 49.5329 42.1536 48.9469 41.7134L40.7848 35.7631V28.2487Z"
                          fill="white"
                        />
                      </svg>
                      <span className="ml-2 text-sm">Jitsi Meet</span>
                    </div>
                  )}
                  {location.type === LocationType.Teams && (
                    <div className="flex flex-grow items-center">
                      <svg
                        xmlns="http://www.w3.org/2000/svg"
                        className="h-6 w-6"
                        viewBox="0 0 2228.833 2073.333">
                        <path
                          fill="#5059C9"
                          d="M1554.637,777.5h575.713c54.391,0,98.483,44.092,98.483,98.483c0,0,0,0,0,0v524.398	c0,199.901-162.051,361.952-361.952,361.952h0h-1.711c-199.901,0.028-361.975-162-362.004-361.901c0-0.017,0-0.034,0-0.052V828.971	C1503.167,800.544,1526.211,777.5,1554.637,777.5L1554.637,777.5z"
                        />
                        <circle fill="#5059C9" cx="1943.75" cy="440.583" r="233.25" />
                        <circle fill="#7B83EB" cx="1218.083" cy="336.917" r="336.917" />
                        <path
                          fill="#7B83EB"
                          d="M1667.323,777.5H717.01c-53.743,1.33-96.257,45.931-95.01,99.676v598.105	c-7.505,322.519,247.657,590.16,570.167,598.053c322.51-7.893,577.671-275.534,570.167-598.053V877.176	C1763.579,823.431,1721.066,778.83,1667.323,777.5z"
                        />
                        <path
                          opacity=".1"
                          d="M1244,777.5v838.145c-0.258,38.435-23.549,72.964-59.09,87.598	c-11.316,4.787-23.478,7.254-35.765,7.257H667.613c-6.738-17.105-12.958-34.21-18.142-51.833	c-18.144-59.477-27.402-121.307-27.472-183.49V877.02c-1.246-53.659,41.198-98.19,94.855-99.52H1244z"
                        />
                        <path
                          opacity=".2"
                          d="M1192.167,777.5v889.978c-0.002,12.287-2.47,24.449-7.257,35.765	c-14.634,35.541-49.163,58.833-87.598,59.09H691.975c-8.812-17.105-17.105-34.21-24.362-51.833	c-7.257-17.623-12.958-34.21-18.142-51.833c-18.144-59.476-27.402-121.307-27.472-183.49V877.02	c-1.246-53.659,41.198-98.19,94.855-99.52H1192.167z"
                        />
                        <path
                          opacity=".2"
                          d="M1192.167,777.5v786.312c-0.395,52.223-42.632,94.46-94.855,94.855h-447.84	c-18.144-59.476-27.402-121.307-27.472-183.49V877.02c-1.246-53.659,41.198-98.19,94.855-99.52H1192.167z"
                        />
                        <path
                          opacity=".2"
                          d="M1140.333,777.5v786.312c-0.395,52.223-42.632,94.46-94.855,94.855H649.472	c-18.144-59.476-27.402-121.307-27.472-183.49V877.02c-1.246-53.659,41.198-98.19,94.855-99.52H1140.333z"
                        />
                        <path
                          opacity=".1"
                          d="M1244,509.522v163.275c-8.812,0.518-17.105,1.037-25.917,1.037	c-8.812,0-17.105-0.518-25.917-1.037c-17.496-1.161-34.848-3.937-51.833-8.293c-104.963-24.857-191.679-98.469-233.25-198.003	c-7.153-16.715-12.706-34.071-16.587-51.833h258.648C1201.449,414.866,1243.801,457.217,1244,509.522z"
                        />
                        <path
                          opacity=".2"
                          d="M1192.167,561.355v111.442c-17.496-1.161-34.848-3.937-51.833-8.293	c-104.963-24.857-191.679-98.469-233.25-198.003h190.228C1149.616,466.699,1191.968,509.051,1192.167,561.355z"
                        />
                        <path
                          opacity=".2"
                          d="M1192.167,561.355v111.442c-17.496-1.161-34.848-3.937-51.833-8.293	c-104.963-24.857-191.679-98.469-233.25-198.003h190.228C1149.616,466.699,1191.968,509.051,1192.167,561.355z"
                        />
                        <path
                          opacity=".2"
                          d="M1140.333,561.355v103.148c-104.963-24.857-191.679-98.469-233.25-198.003	h138.395C1097.783,466.699,1140.134,509.051,1140.333,561.355z"
                        />
                        <linearGradient
                          id="a"
                          gradientUnits="userSpaceOnUse"
                          x1="198.099"
                          y1="1683.0726"
                          x2="942.2344"
                          y2="394.2607"
                          gradientTransform="matrix(1 0 0 -1 0 2075.3333)">
                          <stop offset="0" stopColor="#5a62c3" />
                          <stop offset=".5" stopColor="#4d55bd" />
                          <stop offset="1" stopColor="#3940ab" />
                        </linearGradient>
                        <path
                          fill="url(#a)"
                          d="M95.01,466.5h950.312c52.473,0,95.01,42.538,95.01,95.01v950.312c0,52.473-42.538,95.01-95.01,95.01	H95.01c-52.473,0-95.01-42.538-95.01-95.01V561.51C0,509.038,42.538,466.5,95.01,466.5z"
                        />
                        <path
                          fill="#FFF"
                          d="M820.211,828.193H630.241v517.297H509.211V828.193H320.123V727.844h500.088V828.193z"
                        />
                      </svg>
                      <span className="ml-2 text-sm">MS Teams</span>
                    </div>
                  )}
                  <div className="flex">
                    <button
                      type="button"
                      onClick={() => {
                        locationFormMethods.setValue("locationType", location.type);
                        locationFormMethods.unregister("locationLink");
                        locationFormMethods.unregister("locationAddress");
                        openLocationModal(location.type);
                      }}
                      aria-label={t("edit")}
                      className="mr-1 p-1 text-gray-500 hover:text-gray-900">
                      <PencilIcon className="h-4 w-4" />
                    </button>
                    <button type="button" onClick={() => removeLocation(location)} aria-label={t("remove")}>
                      <XIcon className="border-l-1 h-6 w-6 pl-1 text-gray-500 hover:text-gray-900 " />
                    </button>
                  </div>
                </div>
              </li>
            ))}
            {formMethods.getValues("locations").length > 0 &&
              formMethods.getValues("locations").length !== locationOptions.length && (
                <li>
                  <button
                    type="button"
                    className="flex rounded-sm py-2 hover:bg-gray-100"
                    onClick={() => setShowLocationModal(true)}>
                    <PlusIcon className="mt-0.5 h-4 w-4 text-neutral-900" />
                    <span className="ml-1 text-sm font-medium text-neutral-700">{t("add_location")}</span>
                  </button>
                </li>
              )}
          </ul>
        )}
      </div>
    );
  };

  const membership = team?.members.find((membership) => membership.user.id === props.session.user.id);
  const isAdmin = membership?.role === MembershipRole.OWNER || membership?.role === MembershipRole.ADMIN;

  return (
    <div>
      <Shell
        title={t("event_type_title", { eventTypeTitle: eventType.title })}
        heading={
          <div className="group relative cursor-pointer" onClick={() => setEditIcon(false)}>
            {editIcon ? (
              <>
                <h1
                  style={{ fontSize: 22, letterSpacing: "-0.0009em" }}
                  className="inline pl-0 text-gray-900 focus:text-black group-hover:text-gray-500">
                  {eventType.title}
                </h1>
                <PencilIcon className="ml-1 -mt-1 inline h-4 w-4 text-gray-700 group-hover:text-gray-500" />
              </>
            ) : (
              <div style={{ marginBottom: -11 }}>
                <input
                  type="text"
                  autoFocus
                  style={{ top: -6, fontSize: 22 }}
                  required
                  className="relative h-10 w-full cursor-pointer border-none bg-transparent pl-0 text-gray-900 hover:text-gray-700 focus:text-black focus:outline-none focus:ring-0"
                  placeholder={t("quick_chat")}
                  {...formMethods.register("title")}
                  defaultValue={eventType.title}
                />
              </div>
            )}
          </div>
        }
        subtitle={eventType.description || ""}>
        <ClientSuspense fallback={<Loader />}>
          <div className="flex flex-col-reverse lg:flex-row">
            <div className="w-full max-w-4xl ltr:mr-2 rtl:ml-2 lg:w-9/12">
              <div className="-mx-4 rounded-sm border border-neutral-200 bg-white p-4 py-6 sm:mx-0 sm:px-8">
                <Form
                  form={formMethods}
                  handleSubmit={async (values) => {
                    const {
                      periodDates,
                      periodCountCalendarDays,
                      smartContractAddress,
                      beforeBufferTime,
                      afterBufferTime,
                      seatsPerTimeSlot,
                      seatsPerAttendee,
                      bookingLimit,
                      bookingLimitType,
                      locations,
                      ...input
                    } = values;
                    updateMutation.mutate({
                      ...input,
                      locations,
                      periodStartDate: periodDates.startDate,
                      periodEndDate: periodDates.endDate,
                      periodCountCalendarDays: periodCountCalendarDays === "1",
                      id: eventType.id,
                      beforeEventBuffer: beforeBufferTime,
                      afterEventBuffer: afterBufferTime,
                      seatsPerTimeSlot,
                      seatsPerAttendee,
                      bookingLimit,
                      bookingLimitType,
                      metadata: smartContractAddress
                        ? {
                            smartContractAddress,
                          }
                        : "",
                    });
                  }}
                  className="space-y-6">
                  <div className="space-y-3">
                    <div className="block items-center sm:flex">
                      <div className="min-w-48 mb-4 sm:mb-0">
                        <label
                          id="slug-label"
                          htmlFor="slug"
                          className="flex text-sm font-medium text-neutral-700">
                          <LinkIcon className="mt-0.5 h-4 w-4 text-neutral-500 ltr:mr-2 rtl:ml-2" />
                          {t("url")}
                        </label>
                      </div>
                      <div className="w-full">
                        <div className="flex rounded-sm shadow-sm">
                          <span className="inline-flex items-center rounded-l-sm border border-r-0 border-gray-300 bg-gray-50 px-3 text-sm text-gray-500">
                            {process.env.NEXT_PUBLIC_WEBSITE_URL?.replace(/^(https?:|)\/\//, "")}/
                            {team ? "team/" + team.slug : eventType.users[0].username}/
                          </span>
                          <input
                            type="text"
                            id="slug"
                            aria-labelledby="slug-label"
                            required
                            className="focus:border-primary-500 focus:ring-primary-500 block w-full min-w-0 flex-1 rounded-none rounded-r-sm border-gray-300 sm:text-sm"
                            defaultValue={eventType.slug}
                            {...formMethods.register("slug", {
                              setValueAs: (v) => slugify(v),
                            })}
                          />
                        </div>
                      </div>
                    </div>
                    <Controller
                      name="length"
                      control={formMethods.control}
                      defaultValue={eventType.length || 15}
                      render={() => (
                        <MinutesField
                          label={
                            <>
                              <ClockIcon className="h-4 w-4 text-neutral-500 ltr:mr-2 rtl:ml-2" />{" "}
                              {t("duration")}
                            </>
                          }
                          id="length"
                          required
                          min="1"
                          placeholder="15"
                          defaultValue={eventType.length || 15}
                          onChange={(e) => {
                            formMethods.setValue("length", Number(e.target.value));
                          }}
                        />
                      )}
                    />
                  </div>
                  <hr />
                  <div className="space-y-3">
                    <div className="block sm:flex">
                      <div className="min-w-48 sm:mb-0">
                        <label
                          htmlFor="location"
                          className="mt-2.5 flex text-sm font-medium text-neutral-700">
                          <LocationMarkerIcon className="mt-0.5 mb-4 h-4 w-4 text-neutral-500 ltr:mr-2 rtl:ml-2" />
                          {t("location")}
                        </label>
                      </div>
                      <Controller
                        name="locations"
                        control={formMethods.control}
                        defaultValue={eventType.locations || []}
                        render={() => <Locations />}
                      />
                    </div>
                  </div>
                  <hr className="border-neutral-200" />
                  <div className="space-y-3">
                    <div className="block sm:flex">
                      <div className="min-w-48 mb-4 mt-2.5 sm:mb-0">
                        <label
                          htmlFor="description"
                          className="mt-0 flex text-sm font-medium text-neutral-700">
                          <DocumentIcon className="mt-0.5 h-4 w-4 text-neutral-500 ltr:mr-2 rtl:ml-2" />
                          {t("description")}
                        </label>
                      </div>
                      <div className="w-full">
                        <textarea
                          id="description"
                          className="focus:border-primary-500 focus:ring-primary-500 block w-full rounded-sm border-gray-300 text-sm shadow-sm"
                          placeholder={t("quick_video_meeting")}
                          {...formMethods.register("description")}
                          defaultValue={asStringOrUndefined(eventType.description)}></textarea>
                      </div>
                    </div>
                  </div>

                  <hr className="border-neutral-200" />
                  <div className="space-y-3">
                    <div className="block sm:flex">
                      <div className="min-w-48 mb-4 mt-2.5 sm:mb-0">
                        <label
                          htmlFor="availability"
                          className="mt-0 flex text-sm font-medium text-neutral-700">
                          <ClockIcon className="mt-0.5 h-4 w-4 text-neutral-500 ltr:mr-2 rtl:ml-2" />
                          {t("availability")} <InfoBadge content={t("you_can_manage_your_schedules")} />
                        </label>
                      </div>
                      <div className="w-full">
                        <Controller
                          name="schedule"
                          control={formMethods.control}
                          render={({ field }) => (
                            <AvailabilitySelect
                              value={field.value}
                              onBlur={field.onBlur}
                              name={field.name}
                              onChange={(selected) => field.onChange(selected?.value || null)}
                            />
                          )}
                        />
                      </div>
                    </div>
                  </div>

                  {team && <hr className="border-neutral-200" />}
                  {team && (
                    <div className="space-y-3">
                      <div className="block sm:flex">
                        <div className="min-w-48 mb-4 sm:mb-0">
                          <label
                            htmlFor="schedulingType"
                            className="mt-2 flex text-sm font-medium text-neutral-700">
                            <UsersIcon className="h-5 w-5 text-neutral-500 ltr:mr-2 rtl:ml-2" />{" "}
                            {t("scheduling_type")}
                          </label>
                        </div>
                        <Controller
                          name="schedulingType"
                          control={formMethods.control}
                          defaultValue={eventType.schedulingType}
                          render={() => (
                            <RadioArea.Select
                              value={asStringOrUndefined(eventType.schedulingType)}
                              options={schedulingTypeOptions}
                              onChange={(val) => {
                                // FIXME: Better types are needed
                                formMethods.setValue("schedulingType", val as SchedulingType);
                              }}
                            />
                          )}
                        />
                      </div>

                      <div className="block sm:flex">
                        <div className="min-w-48 mb-4 sm:mb-0">
                          <label htmlFor="users" className="flex text-sm font-medium text-neutral-700">
                            <UserAddIcon className="h-5 w-5 text-neutral-500 ltr:mr-2 rtl:ml-2" />{" "}
                            {t("attendees")}
                          </label>
                        </div>
                        <div className="w-full space-y-2">
                          <Controller
                            name="users"
                            control={formMethods.control}
                            defaultValue={eventType.users.map((user) => user.id.toString())}
                            render={() => (
                              <CheckedSelect
                                disabled={false}
                                onChange={(options) => {
                                  formMethods.setValue(
                                    "users",
                                    options.map((user) => user.value)
                                  );
                                }}
                                defaultValue={eventType.users.map(mapUserToValue)}
                                options={teamMembers.map(mapUserToValue)}
                                placeholder={t("add_attendees")}
                              />
                            )}
                          />
                        </div>
                      </div>
                    </div>
                  )}
                  <Collapsible
                    open={advancedSettingsVisible}
                    onOpenChange={() => setAdvancedSettingsVisible(!advancedSettingsVisible)}>
                    <>
                      <CollapsibleTrigger type="button" className="flex w-full">
                        <ChevronRightIcon
                          className={`${
                            advancedSettingsVisible ? "rotate-90 transform" : ""
                          } ml-auto h-5 w-5 text-neutral-500`}
                        />
                        <span className="text-sm font-medium text-neutral-700">
                          {t("show_advanced_settings")}
                        </span>
                      </CollapsibleTrigger>
                      <CollapsibleContent className="mt-4 space-y-6">
                        {/**
                         * Only display calendar selector if user has connected calendars AND if it's not
                         * a team event. Since we don't have logic to handle each attende calendar (for now).
                         * This will fallback to each user selected destination calendar.
                         */}
                        {!!connectedCalendarsQuery.data?.connectedCalendars.length && !team && (
                          <div className="block items-center sm:flex">
                            <div className="min-w-48 mb-4 sm:mb-0">
                              <label
                                htmlFor="createEventsOn"
                                className="flex text-sm font-medium text-neutral-700">
                                {t("create_events_on")}
                              </label>
                            </div>
                            <div className="w-full">
                              <div className="relative mt-1 rounded-sm shadow-sm">
                                <Controller
                                  control={formMethods.control}
                                  name="destinationCalendar"
                                  defaultValue={eventType.destinationCalendar || undefined}
                                  render={({ field: { onChange, value } }) => (
                                    <DestinationCalendarSelector
                                      value={value ? value.externalId : undefined}
                                      onChange={onChange}
                                      hidePlaceholder
                                    />
                                  )}
                                />
                              </div>
                            </div>
                          </div>
                        )}
                        <div className="block items-center sm:flex">
                          <div className="min-w-48 mb-4 sm:mb-0">
                            <label htmlFor="eventName" className="flex text-sm font-medium text-neutral-700">
                              {t("event_name")} <InfoBadge content={t("event_name_tooltip")} />
                            </label>
                          </div>
                          <div className="w-full">
                            <div className="relative mt-1 rounded-sm shadow-sm">
                              <input
                                type="text"
                                className="focus:border-primary-500 focus:ring-primary-500 block w-full rounded-sm border-gray-300 text-sm shadow-sm"
                                placeholder={t("meeting_with_user")}
                                defaultValue={eventType.eventName || ""}
                                {...formMethods.register("eventName")}
                              />
                            </div>
                          </div>
                        </div>
                        {eventType.isWeb3Active && (
                          <div className="block items-center sm:flex">
                            <div className="min-w-48 mb-4 sm:mb-0">
                              <label
                                htmlFor="smartContractAddress"
                                className="flex text-sm font-medium text-neutral-700">
                                {t("Smart Contract Address")}
                              </label>
                            </div>
                            <div className="w-full">
                              <div className="relative mt-1 rounded-sm shadow-sm">
                                {
                                  <input
                                    type="text"
                                    className="focus:border-primary-500 focus:ring-primary-500 block w-full rounded-sm border-gray-300 text-sm shadow-sm"
                                    placeholder={t("Example: 0x71c7656ec7ab88b098defb751b7401b5f6d8976f")}
                                    defaultValue={(eventType.metadata.smartContractAddress || "") as string}
                                    {...formMethods.register("smartContractAddress")}
                                  />
                                }
                              </div>
                            </div>
                          </div>
                        )}
                        <div className="block items-center sm:flex">
                          <div className="min-w-48 mb-4 sm:mb-0">
                            <label
                              htmlFor="additionalFields"
                              className="flexflex mt-2 text-sm font-medium text-neutral-700">
                              {t("additional_inputs")}
                            </label>
                          </div>
                          <div className="w-full">
                            <ul className="mt-1">
                              {customInputs.map((customInput: EventTypeCustomInput, idx: number) => (
                                <li key={idx} className="bg-secondary-50 mb-2 border p-2">
                                  <div className="flex justify-between">
                                    <div className="w-0 flex-1">
                                      <div className="truncate">
                                        <span
                                          className="text-sm ltr:ml-2 rtl:mr-2"
                                          title={`${t("label")}: ${customInput.label}`}>
                                          {t("label")}: {customInput.label}
                                        </span>
                                      </div>
                                      {customInput.placeholder && (
                                        <div className="truncate">
                                          <span
                                            className="text-sm ltr:ml-2 rtl:mr-2"
                                            title={`${t("placeholder")}: ${customInput.placeholder}`}>
                                            {t("placeholder")}: {customInput.placeholder}
                                          </span>
                                        </div>
                                      )}
                                      <div>
                                        <span className="text-sm ltr:ml-2 rtl:mr-2">
                                          {t("type")}: {customInput.type}
                                        </span>
                                      </div>
                                      <div>
                                        <span className="text-sm ltr:ml-2 rtl:mr-2">
                                          {customInput.required ? t("required") : t("optional")}
                                        </span>
                                      </div>
                                    </div>
                                    <div className="flex">
                                      <Button
                                        onClick={() => {
                                          setSelectedCustomInput(customInput);
                                          setSelectedCustomInputModalOpen(true);
                                        }}
                                        color="minimal"
                                        type="button">
                                        {t("edit")}
                                      </Button>
                                      <button type="button" onClick={() => removeCustom(idx)}>
                                        <XIcon className="h-6 w-6 border-l-2 pl-1 hover:text-red-500 " />
                                      </button>
                                    </div>
                                  </div>
                                </li>
                              ))}
                              <li>
                                <Button
                                  onClick={() => {
                                    setSelectedCustomInput(undefined);
                                    setSelectedCustomInputModalOpen(true);
                                  }}
                                  color="secondary"
                                  type="button"
                                  StartIcon={PlusIcon}>
                                  {t("add_input")}
                                </Button>
                              </li>
                            </ul>
                          </div>
                        </div>

                        <Controller
                          name="hideCalendarNotes"
                          control={formMethods.control}
                          defaultValue={eventType.hideCalendarNotes}
                          render={() => (
                            <CheckboxField
                              id="hideCalendarNotes"
                              name="hideCalendarNotes"
                              label={t("disable_notes")}
                              description={t("disable_notes_description")}
                              defaultChecked={eventType.hideCalendarNotes}
                              onChange={(e) => {
                                formMethods.setValue("hideCalendarNotes", e?.target.checked);
                              }}
                            />
                          )}
                        />

                        <Controller
                          name="requiresConfirmation"
                          control={formMethods.control}
                          defaultValue={eventType.requiresConfirmation}
                          render={() => (
                            <CheckboxField
                              id="requiresConfirmation"
                              name="requiresConfirmation"
                              label={t("opt_in_booking")}
                              description={t("opt_in_booking_description")}
                              defaultChecked={eventType.requiresConfirmation}
                              onChange={(e) => {
                                formMethods.setValue("requiresConfirmation", e?.target.checked);
                              }}
                            />
                          )}
                        />

                        <Controller
                          name="disableGuests"
                          control={formMethods.control}
                          defaultValue={eventType.disableGuests}
                          render={() => (
                            <CheckboxField
                              id="disableGuests"
                              name="disableGuests"
                              label={t("disable_guests")}
                              description={t("disable_guests_description")}
                              defaultChecked={eventType.disableGuests}
                              // If we have seats per booking then we need to disable guests
                              disabled={enableSeats}
                              onChange={(e) => {
                                formMethods.setValue("disableGuests", e?.target.checked);
                              }}
                            />
                          )}
                        />

                        <hr className="my-2 border-neutral-200" />
                        <Controller
                          name="minimumBookingNotice"
                          control={formMethods.control}
                          defaultValue={eventType.minimumBookingNotice}
                          render={() => (
                            <MinutesField
                              label={t("minimum_booking_notice")}
                              required
                              min="0"
                              placeholder="120"
                              defaultValue={eventType.minimumBookingNotice}
                              onChange={(e) => {
                                formMethods.setValue("minimumBookingNotice", Number(e.target.value));
                              }}
                            />
                          )}
                        />

                        <div className="block items-center sm:flex">
                          <div className="min-w-48 mb-4 sm:mb-0">
                            <label htmlFor="eventName" className="flex text-sm font-medium text-neutral-700">
                              {t("slot_interval")}
                            </label>
                          </div>
                          <div className="w-full">
                            <div className="relative mt-1 rounded-sm shadow-sm">
                              <Controller
                                name="slotInterval"
                                control={formMethods.control}
                                render={() => {
                                  const slotIntervalOptions = [
                                    {
                                      label: t("slot_interval_default"),
                                      value: -1,
                                    },
                                    ...[5, 10, 15, 20, 30, 45, 60].map((minutes) => ({
                                      label: minutes + " " + t("minutes"),
                                      value: minutes,
                                    })),
                                  ];
                                  return (
                                    <Select
                                      isSearchable={false}
                                      classNamePrefix="react-select"
                                      className="react-select-container focus:border-primary-500 focus:ring-primary-500 block w-full min-w-0 flex-1 rounded-sm border border-gray-300 sm:text-sm"
                                      onChange={(val) => {
                                        formMethods.setValue(
                                          "slotInterval",
                                          val && (val.value || 0) > 0 ? val.value : null
                                        );
                                      }}
                                      defaultValue={
                                        slotIntervalOptions.find(
                                          (option) => option.value === eventType.slotInterval
                                        ) || slotIntervalOptions[0]
                                      }
                                      options={slotIntervalOptions}
                                    />
                                  );
                                }}
                              />
                            </div>
                          </div>
                        </div>
                        <hr className="my-2 border-neutral-200" />

                        <div className="block sm:flex">
                          <div className="min-w-48 mb-4 sm:mb-0">
                            <label
                              htmlFor="inviteesCanSchedule"
                              className="mt-2.5 flex text-sm font-medium text-neutral-700">
                              {t("invitees_can_schedule")}
                            </label>
                          </div>
                          <div className="w-full">
                            <Controller
                              name="periodType"
                              control={formMethods.control}
                              defaultValue={periodType?.type}
                              render={() => (
                                <RadioGroup.Root
                                  defaultValue={periodType?.type}
                                  onValueChange={(val) =>
                                    formMethods.setValue("periodType", val as PeriodType)
                                  }>
                                  {PERIOD_TYPES.map((period) => (
                                    <div className="mb-2 flex items-center text-sm" key={period.type}>
                                      <RadioGroup.Item
                                        id={period.type}
                                        value={period.type}
                                        className="min-w-4 flex h-4 w-4 cursor-pointer items-center rounded-full border border-black bg-white focus:border-2 focus:outline-none ltr:mr-2 rtl:ml-2">
                                        <RadioGroup.Indicator className="relative flex h-4 w-4 items-center justify-center after:block after:h-2 after:w-2 after:rounded-full after:bg-black" />
                                      </RadioGroup.Item>
                                      {period.prefix ? <span>{period.prefix}&nbsp;</span> : null}
                                      {period.type === "ROLLING" && (
                                        <div className="inline-flex">
                                          <input
                                            type="number"
                                            className="focus:border-primary-500 focus:ring-primary-500 block w-12 rounded-sm border-gray-300 shadow-sm [appearance:textfield] ltr:mr-2 rtl:ml-2 sm:text-sm"
                                            placeholder="30"
                                            {...formMethods.register("periodDays", { valueAsNumber: true })}
                                            defaultValue={eventType.periodDays || 30}
                                          />
                                          <select
                                            id=""
                                            className="focus:border-primary-500 focus:ring-primary-500 block w-full rounded-sm border-gray-300 py-2 pl-3 pr-10 text-base focus:outline-none sm:text-sm"
                                            {...formMethods.register("periodCountCalendarDays")}
                                            defaultValue={eventType.periodCountCalendarDays ? "1" : "0"}>
                                            <option value="1">{t("calendar_days")}</option>
                                            <option value="0">{t("business_days")}</option>
                                          </select>
                                        </div>
                                      )}
                                      {period.type === "RANGE" && (
                                        <div className="inline-flex space-x-2 ltr:ml-2 rtl:mr-2 rtl:space-x-reverse">
                                          <Controller
                                            name="periodDates"
                                            control={formMethods.control}
                                            defaultValue={periodDates}
                                            render={() => (
                                              <DateRangePicker
                                                startDate={formMethods.getValues("periodDates").startDate}
                                                endDate={formMethods.getValues("periodDates").endDate}
                                                onDatesChange={({ startDate, endDate }) => {
                                                  formMethods.setValue("periodDates", { startDate, endDate });
                                                }}
                                              />
                                            )}
                                          />
                                        </div>
                                      )}
                                      {period.suffix ? (
                                        <span className="ltr:ml-2 rtl:mr-2">&nbsp;{period.suffix}</span>
                                      ) : null}
                                    </div>
                                  ))}
                                </RadioGroup.Root>
                              )}
                            />
                          </div>
                        </div>
                        <hr className="border-neutral-200" />
                        <div className="block sm:flex">
                          <div className="min-w-48 mb-4 sm:mb-0">
                            <label
                              htmlFor="bufferTime"
                              className="mt-2.5 flex text-sm font-medium text-neutral-700">
                              {t("buffer_time")}
                            </label>
                          </div>
                          <div className="w-full">
                            <div className="inline-flex w-full space-x-2">
                              <div className="w-full">
                                <label
                                  htmlFor="beforeBufferTime"
                                  className="mb-2 flex text-sm font-medium text-neutral-700">
                                  {t("before_event")}
                                </label>
                                <Controller
                                  name="beforeBufferTime"
                                  control={formMethods.control}
                                  defaultValue={eventType.beforeEventBuffer || 0}
                                  render={({ field: { onChange, value } }) => {
                                    const beforeBufferOptions = [
                                      {
                                        label: t("event_buffer_default"),
                                        value: 0,
                                      },
                                      ...[5, 10, 15, 20, 30, 45, 60].map((minutes) => ({
                                        label: minutes + " " + t("minutes"),
                                        value: minutes,
                                      })),
                                    ];
                                    return (
                                      <Select
                                        isSearchable={false}
                                        classNamePrefix="react-select"
                                        className="react-select-container focus:border-primary-500 focus:ring-primary-500 block w-full min-w-0 flex-1 rounded-sm border border-gray-300 sm:text-sm"
                                        onChange={(val) => {
                                          if (val) onChange(val.value);
                                        }}
                                        defaultValue={
                                          beforeBufferOptions.find((option) => option.value === value) ||
                                          beforeBufferOptions[0]
                                        }
                                        options={beforeBufferOptions}
                                      />
                                    );
                                  }}
                                />
                              </div>
                              <div className="w-full">
                                <label
                                  htmlFor="afterBufferTime"
                                  className="mb-2 flex text-sm font-medium text-neutral-700">
                                  {t("after_event")}
                                </label>
                                <Controller
                                  name="afterBufferTime"
                                  control={formMethods.control}
                                  defaultValue={eventType.afterEventBuffer || 0}
                                  render={({ field: { onChange, value } }) => {
                                    const afterBufferOptions = [
                                      {
                                        label: t("event_buffer_default"),
                                        value: 0,
                                      },
                                      ...[5, 10, 15, 20, 30, 45, 60].map((minutes) => ({
                                        label: minutes + " " + t("minutes"),
                                        value: minutes,
                                      })),
                                    ];
                                    return (
                                      <Select
                                        isSearchable={false}
                                        classNamePrefix="react-select"
                                        className="react-select-container focus:border-primary-500 focus:ring-primary-500 block w-full min-w-0 flex-1 rounded-sm border border-gray-300 sm:text-sm"
                                        onChange={(val) => {
                                          if (val) onChange(val.value);
                                        }}
                                        defaultValue={
                                          afterBufferOptions.find((option) => option.value === value) ||
                                          afterBufferOptions[0]
                                        }
                                        options={afterBufferOptions}
                                      />
                                    );
                                  }}
                                />
                              </div>
                            </div>
                          </div>
                        </div>
<<<<<<< HEAD

                        <>
                          <hr className="border-neutral-200" />
                          <div className="block flex-col sm:flex">
                            <Controller
                              name="seatsPerTimeSlot"
                              control={formMethods.control}
                              render={() => (
                                <CheckboxField
                                  id="seats"
                                  name="seats"
                                  label={t("offer_seats")}
                                  description={t("offer_seats_description")}
                                  defaultChecked={eventType.seatsPerTimeSlot !== null}
                                  onChange={(e) => {
                                    if (e?.target.checked) {
                                      setEnableSeats(true);
                                      // Want to disable individuals from taking multiple seats
                                      formMethods.setValue("seatsPerTimeSlot", 2);
                                      formMethods.setValue("disableGuests", true);
                                    } else {
                                      formMethods.setValue("seatsPerTimeSlot", null);
                                      setEnableSeats(false);
                                    }
                                  }}
                                />
                              )}
                            />

                            {enableSeats && (
                              <div className="block sm:flex">
                                <div className="ml-48 mt-2 inline-flex w-full space-x-2">
                                  <div className="w-full">
                                    <Controller
                                      name="seatsPerTimeSlot"
                                      control={formMethods.control}
                                      render={() => {
                                        const selectSeatsPerTimeSlotOptions = [
                                          { value: 2, label: "2" },
                                          { value: 3, label: "3" },
                                          { value: 4, label: "4" },
                                          { value: 5, label: "5" },
                                          {
                                            value: -1,
                                            isDisabled: false,
                                            label: (
                                              <div className="flex flex-row justify-between">
                                                <span>6 +</span>
                                                <Badge variant="default">PRO</Badge>
                                              </div>
                                            ),
                                          },
                                        ];
                                        return (
                                          <>
                                            <div className="block sm:flex">
                                              <div className="flex-auto">
                                                <label
                                                  htmlFor="beforeBufferTime"
                                                  className="mb-2 flex text-sm font-medium text-neutral-700">
                                                  Number of seats per booking
                                                </label>
                                                <Select
                                                  isSearchable={false}
                                                  classNamePrefix="react-select"
                                                  className="react-select-container focus:border-primary-500 focus:ring-primary-500 block w-full min-w-0 flex-auto rounded-sm border border-gray-300 sm:text-sm "
                                                  onChange={(val) => {
                                                    if (val!.value === -1) {
                                                      formMethods.setValue("seatsPerTimeSlot", 6);
                                                      setInputSeatNumber(true);
                                                    } else {
                                                      setInputSeatNumber(false);
                                                      formMethods.setValue("seatsPerTimeSlot", val!.value);
                                                    }
                                                  }}
                                                  defaultValue={{
                                                    value: eventType.seatsPerTimeSlot || 2,
                                                    label: `${eventType.seatsPerTimeSlot || 2}`,
                                                  }}
                                                  options={selectSeatsPerTimeSlotOptions}
                                                />
                                              </div>

                                              {inputSeatNumber && (
                                                <div className="ml-5 flex-auto">
                                                  <label
                                                    htmlFor="beforeBufferTime"
                                                    className="mb-2 flex text-sm font-medium text-neutral-700">
                                                    Enter number of seats
                                                  </label>
                                                  <input
                                                    type="number"
                                                    className="focus:border-primary-500 focus:ring-primary-500 py- block  w-20 rounded-sm border-gray-300 shadow-sm [appearance:textfield] ltr:mr-2 rtl:ml-2 sm:text-sm"
                                                    placeholder="6"
                                                    {...formMethods.register("seatsPerTimeSlot", {
                                                      valueAsNumber: true,
                                                      min: 6,
                                                    })}
                                                    defaultValue={6}
                                                  />
                                                </div>
                                              )}
                                            </div>
                                          </>
                                        );
                                      }}
                                    />
                                  </div>
                                </div>
                              </div>
                            )}
                          </div>
                          <hr className="border-neutral-200" />
                        </>

=======
                        <SuccessRedirectEdit<typeof formMethods>
                          formMethods={formMethods}
                          eventType={eventType}></SuccessRedirectEdit>
>>>>>>> 9d512e70
                        {hasPaymentIntegration && (
                          <>
                            <hr className="border-neutral-200" />
                            <div className="block sm:flex">
                              <div className="min-w-48 mb-4 sm:mb-0">
                                <label
                                  htmlFor="payment"
                                  className="mt-2 flex text-sm font-medium text-neutral-700">
                                  {t("payment")}
                                </label>
                              </div>

                              <div className="flex flex-col">
                                <div className="w-full">
                                  <div className="block items-center sm:flex">
                                    <div className="w-full">
                                      <div className="relative flex items-start">
                                        <div className="flex h-5 items-center">
                                          <input
                                            onChange={(event) => {
                                              setRequirePayment(event.target.checked);
                                              if (!event.target.checked) {
                                                formMethods.setValue("price", 0);
                                              }
                                            }}
                                            id="requirePayment"
                                            name="requirePayment"
                                            type="checkbox"
                                            className="text-primary-600 focus:ring-primary-500 h-4 w-4 rounded border-gray-300"
                                            defaultChecked={requirePayment}
                                          />
                                        </div>
                                        <div className="text-sm ltr:ml-3 rtl:mr-3">
                                          <p className="text-neutral-900">
                                            {t("require_payment")} (0.5% +{" "}
                                            <IntlProvider locale="en">
                                              <FormattedNumber
                                                value={0.1}
                                                style="currency"
                                                currency={currency}
                                              />
                                            </IntlProvider>{" "}
                                            {t("commission_per_transaction")})
                                          </p>
                                        </div>
                                      </div>
                                    </div>
                                  </div>
                                </div>
                                {requirePayment && (
                                  <div className="w-full">
                                    <div className="block items-center sm:flex">
                                      <div className="w-full">
                                        <div className="relative mt-1 rounded-sm shadow-sm">
                                          <Controller
                                            defaultValue={eventType.price}
                                            control={formMethods.control}
                                            name="price"
                                            render={({ field }) => (
                                              <input
                                                {...field}
                                                step="0.01"
                                                min="0.5"
                                                type="number"
                                                required
                                                className="focus:border-primary-500 focus:ring-primary-500 block w-full rounded-sm border-gray-300 pl-2 pr-12 sm:text-sm"
                                                placeholder="Price"
                                                onChange={(e) => {
                                                  field.onChange(e.target.valueAsNumber * 100);
                                                }}
                                                value={field.value > 0 ? field.value / 100 : 0}
                                              />
                                            )}
                                          />
                                          <div className="pointer-events-none absolute inset-y-0 right-0 flex items-center pr-3">
                                            <span className="text-gray-500 sm:text-sm" id="duration">
                                              {new Intl.NumberFormat("en", {
                                                style: "currency",
                                                currency: currency,
                                                maximumSignificantDigits: 1,
                                                maximumFractionDigits: 0,
                                              })
                                                .format(0)
                                                .replace("0", "")}
                                            </span>
                                          </div>
                                        </div>
                                      </div>
                                    </div>
                                  </div>
                                )}
                              </div>
                            </div>
                          </>
                        )}
                      </CollapsibleContent>
                    </>
                    {/* )} */}
                  </Collapsible>
                  <div className="mt-4 flex justify-end space-x-2 rtl:space-x-reverse">
                    <Button href="/event-types" color="secondary" tabIndex={-1}>
                      {t("cancel")}
                    </Button>
                    <Button type="submit" disabled={updateMutation.isLoading}>
                      {t("update")}
                    </Button>
                  </div>
                </Form>
              </div>
            </div>
            <div className="m-0 mt-0 mb-4 w-full lg:w-3/12 lg:px-2 lg:ltr:ml-2 lg:rtl:mr-2">
              <div className="px-2">
                <Controller
                  name="hidden"
                  control={formMethods.control}
                  defaultValue={eventType.hidden}
                  render={({ field }) => (
                    <Switch
                      defaultChecked={field.value}
                      onCheckedChange={(isChecked) => {
                        formMethods.setValue("hidden", isChecked);
                      }}
                      label={t("hide_event_type")}
                    />
                  )}
                />
              </div>
              <div className="mt-4 space-y-1.5">
                <a
                  href={permalink}
                  target="_blank"
                  rel="noreferrer"
                  className="text-md inline-flex items-center rounded-sm px-2 py-1 text-sm font-medium text-neutral-700 hover:bg-gray-200 hover:text-gray-900">
                  <ExternalLinkIcon
                    className="h-4 w-4 text-neutral-500 ltr:mr-2 rtl:ml-2"
                    aria-hidden="true"
                  />
                  {t("preview")}
                </a>
                <button
                  onClick={() => {
                    navigator.clipboard.writeText(permalink);
                    showToast("Link copied!", "success");
                  }}
                  type="button"
                  className="text-md flex items-center rounded-sm px-2 py-1 text-sm font-medium text-gray-700 hover:bg-gray-200 hover:text-gray-900">
                  <LinkIcon className="h-4 w-4 text-neutral-500 ltr:mr-2 rtl:ml-2" />
                  {t("copy_link")}
                </button>
                <Dialog>
                  <DialogTrigger className="text-md flex items-center rounded-sm px-2 py-1 text-sm font-medium text-red-500 hover:bg-gray-200">
                    <TrashIcon className="h-4 w-4 text-red-500 ltr:mr-2 rtl:ml-2" />
                    {t("delete")}
                  </DialogTrigger>
                  <ConfirmationDialogContent
                    variety="danger"
                    title={t("delete_event_type")}
                    confirmBtnText={t("confirm_delete_event_type")}
                    onConfirm={deleteEventTypeHandler}>
                    {t("delete_event_type_description")}
                  </ConfirmationDialogContent>
                </Dialog>
              </div>
            </div>
          </div>
          <Dialog open={showLocationModal} onOpenChange={setShowLocationModal}>
            <DialogContent asChild>
              <div className="inline-block transform rounded-sm bg-white px-4 pt-5 pb-4 text-left align-bottom shadow-xl transition-all sm:my-8 sm:w-full sm:max-w-lg sm:p-6 sm:align-middle">
                <div className="mb-4 sm:flex sm:items-start">
                  <div className="bg-secondary-100 mx-auto flex h-12 w-12 flex-shrink-0 items-center justify-center rounded-full sm:mx-0 sm:h-10 sm:w-10">
                    <LocationMarkerIcon className="text-primary-600 h-6 w-6" />
                  </div>
                  <div className="mt-3 text-center sm:mt-0 sm:ml-4 sm:text-left">
                    <h3 className="text-lg font-medium leading-6 text-gray-900" id="modal-title">
                      {t("edit_location")}
                    </h3>
                    <div>
                      <p className="text-sm text-gray-400">{t("this_input_will_shown_booking_this_event")}</p>
                    </div>
                  </div>
                </div>
                <Form
                  form={locationFormMethods}
                  handleSubmit={async (values) => {
                    const newLocation = values.locationType;

                    let details = {};
                    if (newLocation === LocationType.InPerson) {
                      details = { address: values.locationAddress };
                    }
                    if (newLocation === LocationType.Link) {
                      details = { link: values.locationLink };
                    }

                    addLocation(newLocation, details);
                    setShowLocationModal(false);
                  }}>
                  <Controller
                    name="locationType"
                    control={locationFormMethods.control}
                    render={() => (
                      <Select
                        maxMenuHeight={100}
                        name="location"
                        defaultValue={selectedLocation}
                        options={locationOptions}
                        isSearchable={false}
                        classNamePrefix="react-select"
                        className="react-select-container focus:border-primary-500 focus:ring-primary-500 my-4 block w-full min-w-0 flex-1 rounded-sm border border-gray-300 sm:text-sm"
                        onChange={(val) => {
                          if (val) {
                            locationFormMethods.setValue("locationType", val.value);
                            locationFormMethods.unregister("locationLink");
                            locationFormMethods.unregister("locationAddress");
                            setSelectedLocation(val);
                          }
                        }}
                      />
                    )}
                  />
                  <LocationOptions />
                  <div className="mt-4 flex justify-end space-x-2">
                    <Button onClick={() => setShowLocationModal(false)} type="button" color="secondary">
                      {t("cancel")}
                    </Button>
                    <Button type="submit">{t("update")}</Button>
                  </div>
                </Form>
              </div>
            </DialogContent>
          </Dialog>
          <Controller
            name="customInputs"
            control={formMethods.control}
            defaultValue={eventType.customInputs.sort((a, b) => a.id - b.id) || []}
            render={() => (
              <Dialog open={selectedCustomInputModalOpen} onOpenChange={setSelectedCustomInputModalOpen}>
                <DialogContent asChild>
                  <div className="inline-block transform rounded-sm bg-white px-4 pt-5 pb-4 text-left align-bottom shadow-xl transition-all sm:my-8 sm:w-full sm:max-w-lg sm:p-6 sm:align-middle">
                    <div className="mb-4 sm:flex sm:items-start">
                      <div className="bg-secondary-100 mx-auto flex h-12 w-12 flex-shrink-0 items-center justify-center rounded-full sm:mx-0 sm:h-10 sm:w-10">
                        <PlusIcon className="text-primary-600 h-6 w-6" />
                      </div>
                      <div className="mt-3 text-center sm:mt-0 sm:ml-4 sm:text-left">
                        <h3 className="text-lg font-medium leading-6 text-gray-900" id="modal-title">
                          {t("add_new_custom_input_field")}
                        </h3>
                        <div>
                          <p className="text-sm text-gray-400">
                            {t("this_input_will_shown_booking_this_event")}
                          </p>
                        </div>
                      </div>
                    </div>
                    <CustomInputTypeForm
                      selectedCustomInput={selectedCustomInput}
                      onSubmit={(values) => {
                        const customInput: EventTypeCustomInput = {
                          id: -1,
                          eventTypeId: -1,
                          label: values.label,
                          placeholder: values.placeholder,
                          required: values.required,
                          type: values.type,
                        };

                        if (selectedCustomInput) {
                          selectedCustomInput.label = customInput.label;
                          selectedCustomInput.placeholder = customInput.placeholder;
                          selectedCustomInput.required = customInput.required;
                          selectedCustomInput.type = customInput.type;
                        } else {
                          setCustomInputs(customInputs.concat(customInput));
                          formMethods.setValue(
                            "customInputs",
                            formMethods.getValues("customInputs").concat(customInput)
                          );
                        }
                        setSelectedCustomInputModalOpen(false);
                      }}
                      onCancel={() => {
                        setSelectedCustomInputModalOpen(false);
                      }}
                    />
                  </div>
                </DialogContent>
              </Dialog>
            )}
          />
          {isAdmin && (
            <WebhookListContainer
              title={t("team_webhooks")}
              subtitle={t("receive_cal_event_meeting_data")}
              eventTypeId={props.eventType.id}
            />
          )}
        </ClientSuspense>
      </Shell>
    </div>
  );
};

export const getServerSideProps = async (context: GetServerSidePropsContext) => {
  const { req, query } = context;
  const session = await getSession({ req });
  const typeParam = parseInt(asStringOrThrow(query.type));

  if (!session?.user?.id) {
    return {
      redirect: {
        permanent: false,
        destination: "/auth/login",
      },
    };
  }

  const userSelect = Prisma.validator<Prisma.UserSelect>()({
    name: true,
    username: true,
    id: true,
    avatar: true,
    email: true,
    plan: true,
    locale: true,
  });

  const rawEventType = await prisma.eventType.findFirst({
    where: {
      AND: [
        {
          OR: [
            {
              users: {
                some: {
                  id: session.user.id,
                },
              },
            },
            {
              team: {
                members: {
                  some: {
                    userId: session.user.id,
                  },
                },
              },
            },
            {
              userId: session.user.id,
            },
          ],
        },
        {
          id: typeParam,
        },
      ],
    },
    select: {
      id: true,
      title: true,
      slug: true,
      description: true,
      length: true,
      hidden: true,
      locations: true,
      eventName: true,
      availability: true,
      customInputs: true,
      timeZone: true,
      periodType: true,
      metadata: true,
      periodDays: true,
      periodStartDate: true,
      periodEndDate: true,
      periodCountCalendarDays: true,
      requiresConfirmation: true,
      hideCalendarNotes: true,
      disableGuests: true,
      minimumBookingNotice: true,
      beforeEventBuffer: true,
      afterEventBuffer: true,
      slotInterval: true,
      successRedirectUrl: true,
      team: {
        select: {
          slug: true,
          members: {
            where: {
              accepted: true,
            },
            select: {
              role: true,
              user: {
                select: userSelect,
              },
            },
          },
        },
      },
      users: {
        select: userSelect,
      },
      schedulingType: true,
      schedule: {
        select: {
          id: true,
        },
      },
      userId: true,
      price: true,
      currency: true,
      destinationCalendar: true,
      seatsPerTimeSlot: true,
    },
  });

  if (!rawEventType) throw Error("Event type not found");

  type Location = {
    type: LocationType;
    address?: string;
  };

  const credentials = await prisma.credential.findMany({
    where: {
      userId: session.user.id,
    },
    select: {
      id: true,
      type: true,
      key: true,
      userId: true,
    },
  });

  const web3Credentials = credentials.find((credential) => credential.type.includes("_web3"));
  const { locations, metadata, ...restEventType } = rawEventType;
  const eventType = {
    ...restEventType,
    locations: locations as unknown as Location[],
    metadata: (metadata || {}) as JSONObject,
    isWeb3Active:
      web3Credentials && web3Credentials.key
        ? (((web3Credentials.key as JSONObject).isWeb3Active || false) as boolean)
        : false,
  };

  // backwards compat
  if (eventType.users.length === 0 && !eventType.team) {
    const fallbackUser = await prisma.user.findUnique({
      where: {
        id: session.user.id,
      },
      select: userSelect,
    });
    if (!fallbackUser) throw Error("The event type doesn't have user and no fallback user was found");
    eventType.users.push(fallbackUser);
  }
  const currentUser = eventType.users.find((u) => u.id === session.user.id);
  const t = await getTranslation(currentUser?.locale ?? "en", "common");
  const integrations = getApps(credentials);
  const locationOptions = getLocationOptions(integrations, t);

  const hasPaymentIntegration = hasIntegration(integrations, "stripe_payment");
  const currency =
    (credentials.find((integration) => integration.type === "stripe_payment")?.key as unknown as StripeData)
      ?.default_currency || "usd";

  type Availability = typeof eventType["availability"];
  const getAvailability = (availability: Availability) =>
    availability?.length
      ? availability.map((schedule) => ({
          ...schedule,
          startTime: new Date(new Date().toDateString() + " " + schedule.startTime.toTimeString()).valueOf(),
          endTime: new Date(new Date().toDateString() + " " + schedule.endTime.toTimeString()).valueOf(),
        }))
      : null;

  const availability = getAvailability(eventType.availability) || [];
  availability.sort((a, b) => a.startTime - b.startTime);

  const eventTypeObject = Object.assign({}, eventType, {
    periodStartDate: eventType.periodStartDate?.toString() ?? null,
    periodEndDate: eventType.periodEndDate?.toString() ?? null,
    availability,
  });

  const teamMembers = eventTypeObject.team
    ? eventTypeObject.team.members.map((member) => {
        const user = member.user;
        user.avatar = `${process.env.NEXT_PUBLIC_WEBSITE_URL}/${user.username}/avatar.png`;
        return user;
      })
    : [];

  return {
    props: {
      session,
      eventType: eventTypeObject,
      locationOptions,
      availability,
      team: eventTypeObject.team || null,
      teamMembers,
      hasPaymentIntegration,
      currency,
    },
  };
};

export default EventTypePage;<|MERGE_RESOLUTION|>--- conflicted
+++ resolved
@@ -1583,7 +1583,6 @@
                             </div>
                           </div>
                         </div>
-<<<<<<< HEAD
 
                         <>
                           <hr className="border-neutral-200" />
@@ -1699,11 +1698,9 @@
                           <hr className="border-neutral-200" />
                         </>
 
-=======
                         <SuccessRedirectEdit<typeof formMethods>
                           formMethods={formMethods}
                           eventType={eventType}></SuccessRedirectEdit>
->>>>>>> 9d512e70
                         {hasPaymentIntegration && (
                           <>
                             <hr className="border-neutral-200" />
