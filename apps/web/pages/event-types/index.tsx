--- conflicted
+++ resolved
@@ -784,7 +784,6 @@
   );
 };
 
-<<<<<<< HEAD
 const Actions = () => {
   return (
     <div className="flex items-center">
@@ -794,11 +793,8 @@
   );
 };
 
-const WithQuery = withQuery(trpc.viewer.eventTypes.getByViewer);
-=======
 // eslint-disable-next-line @typescript-eslint/no-explicit-any
 const WithQuery = withQuery(trpc.viewer.eventTypes.getByViewer as any);
->>>>>>> f31165b4
 
 const EventTypesPage = () => {
   const { t } = useLocale();
