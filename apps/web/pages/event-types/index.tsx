import { useAutoAnimate } from "@formkit/auto-animate/react";
import { GetServerSidePropsContext } from "next";
import Link from "next/link";
import { useRouter } from "next/router";
import { FC, useEffect, useState, memo } from "react";
import { z } from "zod";

import {
  CreateEventTypeButton,
  EventTypeDescriptionLazy as EventTypeDescription,
} from "@calcom/features/eventtypes/components";
import Shell from "@calcom/features/shell/Shell";
import { APP_NAME, CAL_URL, WEBAPP_URL } from "@calcom/lib/constants";
import { useLocale } from "@calcom/lib/hooks/useLocale";
import useMediaQuery from "@calcom/lib/hooks/useMediaQuery";
import { useTypedQuery } from "@calcom/lib/hooks/useTypedQuery";
import { RouterOutputs, trpc, TRPCClientError } from "@calcom/trpc/react";
import {
  Avatar,
  AvatarGroup,
  Badge,
  Button,
  ButtonGroup,
  ConfirmationDialogContent,
  Dialog,
  Dropdown,
  DropdownItem,
  DropdownMenuContent,
  DropdownMenuItem,
  DropdownMenuPortal,
  DropdownMenuSeparator,
  DropdownMenuTrigger,
  EmptyScreen,
  showToast,
  Switch,
  Tooltip,
  HorizontalTabs,
} from "@calcom/ui";
import {
  FiArrowDown,
  FiArrowUp,
  FiClipboard,
  FiCode,
  FiCopy,
  FiEdit,
  FiEdit2,
  FiExternalLink,
  FiLink,
  FiMoreHorizontal,
  FiTrash,
  FiUpload,
  FiUsers,
} from "@calcom/ui/components/icon";

import { withQuery } from "@lib/QueryCell";
import { HttpError } from "@lib/core/http/error";

import { EmbedButton, EmbedDialog } from "@components/Embed";
import SkeletonLoader from "@components/eventtype/SkeletonLoader";

import { ssrInit } from "@server/lib/ssr";

type EventTypeGroups = RouterOutputs["viewer"]["eventTypes"]["getByViewer"]["eventTypeGroups"];
type EventTypeGroupProfile = EventTypeGroups[number]["profile"];

interface EventTypeListHeadingProps {
  profile: EventTypeGroupProfile;
  membershipCount: number;
  teamId?: number | null;
}

type EventTypeGroup = EventTypeGroups[number];
type EventType = EventTypeGroup["eventTypes"][number];
interface EventTypeListProps {
  group: EventTypeGroup;
  groupIndex: number;
  readOnly: boolean;
  types: EventType[];
}

interface MobileTeamsTabProps {
  eventTypeGroups: EventTypeGroups;
}

const querySchema = z.object({
  teamId: z.nullable(z.coerce.number()).optional().default(null),
});

const MobileTeamsTab: FC<MobileTeamsTabProps> = (props) => {
  const { eventTypeGroups } = props;

  const tabs = eventTypeGroups.map((item) => ({
    name: item.profile.name ?? "",
    href: item.teamId ? `/event-types?teamId=${item.teamId}` : "/event-types",
    avatar: item.profile.image ?? `${WEBAPP_URL}/${item.profile.slug}/avatar.png`,
  }));
  const { data } = useTypedQuery(querySchema);
  const events = eventTypeGroups.filter((item) => item.teamId === data.teamId);

  return (
    <div>
      <HorizontalTabs tabs={tabs} />
      {events.length && (
        <EventTypeList
          types={events[0].eventTypes}
          group={events[0]}
          groupIndex={0}
          readOnly={events[0].metadata.readOnly}
        />
      )}
    </div>
  );
};

const Item = ({ type, group, readOnly }: { type: EventType; group: EventTypeGroup; readOnly: boolean }) => {
  const { t } = useLocale();

  return (
    <Link
      href={`/event-types/${type.id}?tabName=setup`}
      className="flex-1 overflow-hidden pr-4 text-sm"
      title={`${type.title} ${type.description ? `– ${type.description}` : ""}`}>
      <div>
        <span
          className="font-semibold text-gray-700 ltr:mr-1 rtl:ml-1"
          data-testid={"event-type-title-" + type.id}>
          {type.title}
        </span>
        <small
          className="hidden font-normal leading-4 text-gray-600 sm:inline"
          data-testid={"event-type-slug-" + type.id}>{`/${group.profile.slug}/${type.slug}`}</small>
        {readOnly && (
          <span className="rtl:ml-2inline items-center rounded-sm bg-gray-100 px-1.5 py-0.5 text-xs font-medium text-gray-800 ltr:ml-2 ltr:mr-2">
            {t("readonly")}
          </span>
        )}
      </div>
      <EventTypeDescription
<<<<<<< HEAD
        // @ts-expect-error FIXME: We have a type mismatch here @hariombalhara @sean-brydon
=======
        // @ts-expect-error FIXME We have a type mismtach here @hariombalhara @sean-brydon
>>>>>>> 48d0edea
        eventType={type}
      />
    </Link>
  );
};

const MemoizedItem = memo(Item);

export const EventTypeList = ({ group, groupIndex, readOnly, types }: EventTypeListProps): JSX.Element => {
  const { t } = useLocale();
  const router = useRouter();
  const [parent] = useAutoAnimate<HTMLUListElement>();
  const [deleteDialogOpen, setDeleteDialogOpen] = useState(false);
  const [deleteDialogTypeId, setDeleteDialogTypeId] = useState(0);
  const utils = trpc.useContext();
  const mutation = trpc.viewer.eventTypeOrder.useMutation({
    onError: async (err) => {
      console.error(err.message);
      await utils.viewer.eventTypes.getByViewer.cancel();
      // REVIEW: Should we invalidate the entire router or just the `getByViewer` query?
      await utils.viewer.eventTypes.invalidate();
    },
    onSettled: () => {
      // REVIEW: Should we invalidate the entire router or just the `getByViewer` query?
      utils.viewer.eventTypes.invalidate();
    },
  });

  const setHiddenMutation = trpc.viewer.eventTypes.update.useMutation({
    onMutate: async ({ id }) => {
      await utils.viewer.eventTypes.getByViewer.cancel();
      const previousValue = utils.viewer.eventTypes.getByViewer.getData();
      if (previousValue) {
        const newList = [...types];
        const itemIndex = newList.findIndex((item) => item.id === id);
        if (itemIndex !== -1 && newList[itemIndex]) {
          newList[itemIndex].hidden = !newList[itemIndex].hidden;
        }
        utils.viewer.eventTypes.getByViewer.setData(undefined, {
          ...previousValue,
          eventTypeGroups: [
            ...previousValue.eventTypeGroups.slice(0, groupIndex),
            { ...group, eventTypes: newList },
            ...previousValue.eventTypeGroups.slice(groupIndex + 1),
          ],
        });
      }
      return { previousValue };
    },
    onError: async (err, _, context) => {
      if (context?.previousValue) {
        utils.viewer.eventTypes.getByViewer.setData(undefined, context.previousValue);
      }
      console.error(err.message);
    },
    onSettled: () => {
      // REVIEW: Should we invalidate the entire router or just the `getByViewer` query?
      utils.viewer.eventTypes.invalidate();
    },
  });

  async function moveEventType(index: number, increment: 1 | -1) {
    const newList = [...types];

    const type = types[index];
    const tmp = types[index + increment];
    if (tmp) {
      newList[index] = tmp;
      newList[index + increment] = type;
    }

    await utils.viewer.eventTypes.getByViewer.cancel();

    const previousValue = utils.viewer.eventTypes.getByViewer.getData();
    if (previousValue) {
      utils.viewer.eventTypes.getByViewer.setData(undefined, {
        ...previousValue,
        eventTypeGroups: [
          ...previousValue.eventTypeGroups.slice(0, groupIndex),
          { ...group, eventTypes: newList },
          ...previousValue.eventTypeGroups.slice(groupIndex + 1),
        ],
      });
    }

    mutation.mutate({
      ids: newList.map((type) => type.id),
    });
  }

  async function deleteEventTypeHandler(id: number) {
    const payload = { id };
    deleteMutation.mutate(payload);
  }

  // inject selection data into url for correct router history
  const openDuplicateModal = (eventType: EventType, group: EventTypeGroup) => {
    const query = {
      ...router.query,
      dialog: "duplicate-event-type",
      title: eventType.title,
      description: eventType.description,
      slug: eventType.slug,
      id: eventType.id,
      length: eventType.length,
      pageSlug: group.profile.slug,
    };

    router.push(
      {
        pathname: router.pathname,
        query,
      },
      undefined,
      { shallow: true }
    );
  };

  const deleteMutation = trpc.viewer.eventTypes.delete.useMutation({
    onSuccess: () => {
      showToast(t("event_type_deleted_successfully"), "success");
      setDeleteDialogOpen(false);
    },
    onMutate: async ({ id }) => {
      await utils.viewer.eventTypes.getByViewer.cancel();
      const previousValue = utils.viewer.eventTypes.getByViewer.getData();
      if (previousValue) {
        const newList = types.filter((item) => item.id !== id);

        utils.viewer.eventTypes.getByViewer.setData(undefined, {
          ...previousValue,
          eventTypeGroups: [
            ...previousValue.eventTypeGroups.slice(0, groupIndex),
            { ...group, eventTypes: newList },
            ...previousValue.eventTypeGroups.slice(groupIndex + 1),
          ],
        });
      }
      return { previousValue };
    },
    onError: (err, _, context) => {
      if (context?.previousValue) {
        utils.viewer.eventTypes.getByViewer.setData(undefined, context.previousValue);
      }
      if (err instanceof HttpError) {
        const message = `${err.statusCode}: ${err.message}`;
        showToast(message, "error");
        setDeleteDialogOpen(false);
      } else if (err instanceof TRPCClientError) {
        showToast(err.message, "error");
      }
    },
    onSettled: () => {
      // REVIEW: Should we invalidate the entire router or just the `getByViewer` query?
      utils.viewer.eventTypes.invalidate();
    },
  });

  const [isNativeShare, setNativeShare] = useState(true);

  useEffect(() => {
    if (!navigator.share) {
      setNativeShare(false);
    }
  }, []);

  const firstItem = types[0];
  const lastItem = types[types.length - 1];
  return (
    <div className="mb-16 flex overflow-hidden rounded-md border border-gray-200 bg-white">
      <ul ref={parent} className="!static w-full divide-y divide-gray-200" data-testid="event-types">
        {types.map((type, index) => {
          const embedLink = `${group.profile.slug}/${type.slug}`;
          const calLink = `${CAL_URL}/${embedLink}`;
          return (
            <li key={type.id}>
              <div className="flex w-full items-center justify-between hover:bg-gray-50">
                <div className="group flex w-full max-w-full items-center justify-between overflow-hidden px-4 py-4 sm:px-6">
                  {!(firstItem && firstItem.id === type.id) && (
                    <button
                      className="invisible absolute left-[5px] -mt-4 mb-4 -ml-4 hidden h-6 w-6 scale-0 items-center justify-center rounded-md border bg-white p-1 text-gray-400 transition-all hover:border-transparent hover:text-black hover:shadow disabled:hover:border-inherit disabled:hover:text-gray-400 disabled:hover:shadow-none group-hover:visible group-hover:scale-100 sm:ml-0 sm:flex lg:left-[36px]"
                      onClick={() => moveEventType(index, -1)}>
                      <FiArrowUp className="h-5 w-5" />
                    </button>
                  )}

                  {!(lastItem && lastItem.id === type.id) && (
                    <button
                      className="invisible absolute left-[5px] mt-8 -ml-4 hidden h-6 w-6 scale-0 items-center justify-center rounded-md  border bg-white p-1 text-gray-400 transition-all hover:border-transparent hover:text-black hover:shadow disabled:hover:border-inherit disabled:hover:text-gray-400 disabled:hover:shadow-none group-hover:visible group-hover:scale-100 sm:ml-0 sm:flex lg:left-[36px]"
                      onClick={() => moveEventType(index, 1)}>
                      <FiArrowDown className="h-5 w-5" />
                    </button>
                  )}
                  <MemoizedItem type={type} group={group} readOnly={readOnly} />
                  <div className="mt-4 hidden sm:mt-0 sm:flex">
                    <div className="flex justify-between space-x-2 rtl:space-x-reverse">
                      {type.users?.length > 1 && (
                        <AvatarGroup
                          className="relative top-1 right-3"
                          size="sm"
                          truncateAfter={4}
                          items={type.users.map((organizer) => ({
                            alt: organizer.name || "",
                            image: `${WEBAPP_URL}/${organizer.username}/avatar.png`,
                            title: organizer.name || "",
                          }))}
                        />
                      )}
                      <div className="flex items-center justify-between space-x-2 rtl:space-x-reverse">
                        {type.hidden && (
                          <Badge variant="gray" size="lg">
                            {t("hidden")}
                          </Badge>
                        )}
                        <Tooltip content={t("show_eventtype_on_profile")}>
                          <div className="self-center rounded-md p-2 hover:bg-gray-200">
                            <Switch
                              name="Hidden"
                              checked={!type.hidden}
                              onCheckedChange={() => {
                                setHiddenMutation.mutate({ id: type.id, hidden: !type.hidden });
                              }}
                            />
                          </div>
                        </Tooltip>

                        <ButtonGroup combined>
                          <Tooltip content={t("preview")}>
                            <Button
                              color="secondary"
                              target="_blank"
                              variant="icon"
                              href={calLink}
                              StartIcon={FiExternalLink}
                            />
                          </Tooltip>

                          <Tooltip content={t("copy_link")}>
                            <Button
                              color="secondary"
                              variant="icon"
                              StartIcon={FiLink}
                              onClick={() => {
                                showToast(t("link_copied"), "success");
                                navigator.clipboard.writeText(calLink);
                              }}
                            />
                          </Tooltip>
                          <Dropdown modal={false}>
                            <DropdownMenuTrigger
                              asChild
                              data-testid={"event-type-options-" + type.id}
                              className="radix-state-open:rounded-r-md">
                              <Button
                                type="button"
                                variant="icon"
                                color="secondary"
                                StartIcon={FiMoreHorizontal}
                              />
                            </DropdownMenuTrigger>
                            <DropdownMenuContent>
                              <DropdownMenuItem>
                                <DropdownItem
                                  type="button"
                                  data-testid={"event-type-edit-" + type.id}
                                  StartIcon={FiEdit2}
                                  onClick={() => router.push("/event-types/" + type.id)}>
                                  {t("edit")}
                                </DropdownItem>
                              </DropdownMenuItem>
                              <DropdownMenuItem className="outline-none">
                                <DropdownItem
                                  type="button"
                                  data-testid={"event-type-duplicate-" + type.id}
                                  StartIcon={FiCopy}
                                  onClick={() => openDuplicateModal(type, group)}>
                                  {t("duplicate")}
                                </DropdownItem>
                              </DropdownMenuItem>
                              <DropdownMenuItem className="outline-none">
                                <EmbedButton
                                  as={DropdownItem}
                                  type="button"
                                  StartIcon={FiCode}
                                  className="w-full rounded-none"
                                  embedUrl={encodeURIComponent(embedLink)}>
                                  {t("embed")}
                                </EmbedButton>
                              </DropdownMenuItem>
                              <DropdownMenuSeparator />
                              {/* readonly is only set when we are on a team - if we are on a user event type null will be the value. */}
                              {(group.metadata?.readOnly === false || group.metadata.readOnly === null) && (
                                <DropdownMenuItem>
                                  <DropdownItem
                                    color="destructive"
                                    onClick={() => {
                                      setDeleteDialogOpen(true);
                                      setDeleteDialogTypeId(type.id);
                                    }}
                                    StartIcon={FiTrash}
                                    className="w-full rounded-none">
                                    {t("delete")}
                                  </DropdownItem>
                                </DropdownMenuItem>
                              )}
                            </DropdownMenuContent>
                          </Dropdown>
                        </ButtonGroup>
                      </div>
                    </div>
                  </div>
                </div>
                <div className="min-w-9 mx-5 flex sm:hidden">
                  <Dropdown>
                    <DropdownMenuTrigger asChild data-testid={"event-type-options-" + type.id}>
                      <Button type="button" variant="icon" color="secondary" StartIcon={FiMoreHorizontal} />
                    </DropdownMenuTrigger>
                    <DropdownMenuPortal>
                      <DropdownMenuContent>
                        <DropdownMenuItem className="outline-none">
                          <Link href={calLink} target="_blank">
                            <Button
                              color="minimal"
                              StartIcon={FiExternalLink}
                              className="w-full rounded-none">
                              {t("preview")}
                            </Button>
                          </Link>
                        </DropdownMenuItem>
                        <DropdownMenuItem className="outline-none">
                          <Button
                            type="button"
                            color="minimal"
                            className="w-full rounded-none text-left"
                            data-testid={"event-type-duplicate-" + type.id}
                            StartIcon={FiClipboard}
                            onClick={() => {
                              navigator.clipboard.writeText(calLink);
                              showToast(t("link_copied"), "success");
                            }}>
                            {t("copy_link")}
                          </Button>
                        </DropdownMenuItem>
                        {isNativeShare ? (
                          <DropdownMenuItem className="outline-none">
                            <Button
                              type="button"
                              color="minimal"
                              className="w-full rounded-none"
                              data-testid={"event-type-duplicate-" + type.id}
                              StartIcon={FiUpload}
                              onClick={() => {
                                navigator
                                  .share({
                                    title: t("share"),
                                    text: t("share_event", { appName: APP_NAME }),
                                    url: calLink,
                                  })
                                  .then(() => showToast(t("link_shared"), "success"))
                                  .catch(() => showToast(t("failed"), "error"));
                              }}>
                              {t("share")}
                            </Button>
                          </DropdownMenuItem>
                        ) : null}
                        <DropdownMenuItem className="outline-none">
                          <Button
                            type="button"
                            onClick={() => router.push("/event-types/" + type.id)}
                            color="minimal"
                            className="w-full rounded-none"
                            StartIcon={FiEdit}>
                            {t("edit")}
                          </Button>
                        </DropdownMenuItem>
                        <DropdownMenuItem className="outline-none">
                          <Button
                            type="button"
                            color="minimal"
                            className="w-full rounded-none"
                            data-testid={"event-type-duplicate-" + type.id}
                            StartIcon={FiCopy}
                            onClick={() => openDuplicateModal(type, group)}>
                            {t("duplicate")}
                          </Button>
                        </DropdownMenuItem>
                        <DropdownMenuSeparator />
                        <DropdownMenuItem className="outline-none">
                          <Button
                            onClick={() => {
                              setDeleteDialogOpen(true);
                              setDeleteDialogTypeId(type.id);
                            }}
                            color="destructive"
                            StartIcon={FiTrash}
                            className="w-full rounded-none">
                            {t("delete")}
                          </Button>
                        </DropdownMenuItem>
                      </DropdownMenuContent>
                    </DropdownMenuPortal>
                  </Dropdown>
                </div>
              </div>
            </li>
          );
        })}
      </ul>
      <Dialog open={deleteDialogOpen} onOpenChange={setDeleteDialogOpen}>
        <ConfirmationDialogContent
          variety="danger"
          title={t("delete_event_type")}
          confirmBtnText={t("confirm_delete_event_type")}
          loadingText={t("confirm_delete_event_type")}
          onConfirm={(e) => {
            e.preventDefault();
            deleteEventTypeHandler(deleteDialogTypeId);
          }}>
          {t("delete_event_type_description")}
        </ConfirmationDialogContent>
      </Dialog>
    </div>
  );
};

const EventTypeListHeading = ({
  profile,
  membershipCount,
  teamId,
}: EventTypeListHeadingProps): JSX.Element => {
  return (
    <div className="mb-4 flex items-center space-x-2">
      <Avatar
        alt={profile?.name || ""}
        href={teamId ? `/settings/teams/${teamId}/profile` : "/settings/my-account/profile"}
        imageSrc={`${WEBAPP_URL}/${profile.slug}/avatar.png` || undefined}
        size="md"
        className="mt-1 inline-flex justify-center"
      />
      <div>
        <Link
          href={teamId ? `/settings/teams/${teamId}/profile` : "/settings/my-account/profile"}
          className="font-bold">
          {profile?.name || ""}
        </Link>
        {membershipCount && teamId && (
          <span className="relative -top-px text-xs text-gray-500 ltr:ml-2 ltr:mr-2 rtl:ml-2">
            <Link href={`/settings/teams/${teamId}/members`}>
              <Badge variant="gray">
                <FiUsers className="mr-1 -mt-px inline h-3 w-3" />
                {membershipCount}
              </Badge>
            </Link>
          </span>
        )}
        {profile?.slug && (
          <Link href={`${CAL_URL}/${profile.slug}`} className="block text-xs text-gray-500">
            {`${CAL_URL?.replace("https://", "")}/${profile.slug}`}
          </Link>
        )}
      </div>
    </div>
  );
};

const CreateFirstEventTypeView = () => {
  const { t } = useLocale();

  return (
    <EmptyScreen
      Icon={FiLink}
      headline={t("new_event_type_heading")}
      description={t("new_event_type_description")}
    />
  );
};

const CTA = () => {
  const query = trpc.viewer.eventTypes.getByViewer.useQuery();

  if (!query.data) return null;

  return <CreateEventTypeButton canAddEvents={true} options={query.data.profiles} />;
};

const WithQuery = withQuery(trpc.viewer.eventTypes.getByViewer);

const EventTypesPage = () => {
  const { t } = useLocale();

  const isMobile = useMediaQuery("(max-width: 768px)");

  return (
    <div>
      <Shell heading={t("event_types_page_title")} subtitle={t("event_types_page_subtitle")} CTA={<CTA />}>
        <WithQuery
          customLoader={<SkeletonLoader />}
          success={({ data }) => (
            <>
              {data.eventTypeGroups.length > 1 ? (
                <>
                  {isMobile ? (
                    <MobileTeamsTab eventTypeGroups={data.eventTypeGroups} />
                  ) : (
                    data.eventTypeGroups.map((group, index) => (
                      <div className="flex flex-col" key={group.profile.slug}>
                        <EventTypeListHeading
                          profile={group.profile}
                          membershipCount={group.metadata.membershipCount}
                          teamId={group.teamId}
                        />

                        <EventTypeList
                          types={group.eventTypes}
                          group={group}
                          groupIndex={index}
                          readOnly={group.metadata.readOnly}
                        />
                      </div>
                    ))
                  )}
                </>
              ) : data.eventTypeGroups.length === 1 ? (
                <EventTypeList
                  types={data.eventTypeGroups[0].eventTypes}
                  group={data.eventTypeGroups[0]}
                  groupIndex={0}
                  readOnly={data.eventTypeGroups[0].metadata.readOnly}
                />
              ) : (
                <CreateFirstEventTypeView />
              )}

              <EmbedDialog />
            </>
          )}
        />
      </Shell>
    </div>
  );
};

export const getServerSideProps = async (context: GetServerSidePropsContext) => {
  const ssr = await ssrInit(context);

  return {
    props: {
      trpcState: ssr.dehydrate(),
    },
  };
};

export default EventTypesPage;<|MERGE_RESOLUTION|>--- conflicted
+++ resolved
@@ -136,11 +136,7 @@
         )}
       </div>
       <EventTypeDescription
-<<<<<<< HEAD
         // @ts-expect-error FIXME: We have a type mismatch here @hariombalhara @sean-brydon
-=======
-        // @ts-expect-error FIXME We have a type mismtach here @hariombalhara @sean-brydon
->>>>>>> 48d0edea
         eventType={type}
       />
     </Link>
