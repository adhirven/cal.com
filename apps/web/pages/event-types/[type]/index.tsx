--- conflicted
+++ resolved
@@ -84,12 +84,9 @@
   };
   successRedirectUrl: string;
   bookingLimits?: BookingLimit;
-<<<<<<< HEAD
   schedulingMethod?: SchedulingMethod;
-=======
   hosts: { userId: number }[];
   hostsFixed: { userId: number }[];
->>>>>>> 690edcf0
 };
 
 export type CustomInputParsed = typeof customInputSchema._output;
