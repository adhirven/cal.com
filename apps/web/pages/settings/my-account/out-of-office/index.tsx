--- conflicted
+++ resolved
@@ -3,13 +3,8 @@
 import { Controller, useForm, useFormState } from "react-hook-form";
 
 import dayjs from "@calcom/dayjs";
-<<<<<<< HEAD
 import Shell from "@calcom/features/shell/Shell";
-=======
 import SectionBottomActions from "@calcom/features/settings/SectionBottomActions";
-import { getLayout } from "@calcom/features/settings/layouts/SettingsLayout";
-import { ShellMain } from "@calcom/features/shell/Shell";
->>>>>>> 4417d649
 import { useHasTeamPlan } from "@calcom/lib/hooks/useHasPaidPlan";
 import { useLocale } from "@calcom/lib/hooks/useLocale";
 import { trpc } from "@calcom/trpc/react";
@@ -251,12 +246,8 @@
       <Meta title={t("out_of_office")} description={t("out_of_office_description")} borderInShellHeader />
       <Shell withoutMain={false} withoutSeo>
         <OutOfOfficeSection />
-<<<<<<< HEAD
+        <OutOfOfficeEntriesList />
       </Shell>
-=======
-        <OutOfOfficeEntriesList />
-      </ShellMain>
->>>>>>> 4417d649
     </>
   );
 };
