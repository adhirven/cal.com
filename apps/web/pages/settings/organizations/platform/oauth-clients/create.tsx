import React from "react";

import { getLayout } from "@calcom/features/settings/layouts/SettingsLayout";
<<<<<<< HEAD
import { useRouterQuery } from "@calcom/lib/hooks/useRouterQuery";
=======
import { useCompatSearchParams } from "@calcom/lib/hooks/useCompatSearchParams";
>>>>>>> e3e464ab

import PageWrapper from "@components/PageWrapper";
import { OAuthClientForm } from "@components/settings/organizations/platform/oauth-clients/OAuthClientForm";

export const CreateOAuthClient = () => {
<<<<<<< HEAD
  const routerQuery = useRouterQuery();
  const { clientId } = routerQuery;
=======
  const searchParams = useCompatSearchParams();
  const clientId = searchParams?.get("clientId") || "";
>>>>>>> e3e464ab
  return (
    <div>
      <OAuthClientForm clientId={clientId as string | undefined} />
    </div>
  );
};

CreateOAuthClient.getLayout = getLayout;
CreateOAuthClient.PageWrapper = PageWrapper;

export default CreateOAuthClient;<|MERGE_RESOLUTION|>--- conflicted
+++ resolved
@@ -1,23 +1,14 @@
 import React from "react";
 
 import { getLayout } from "@calcom/features/settings/layouts/SettingsLayout";
-<<<<<<< HEAD
-import { useRouterQuery } from "@calcom/lib/hooks/useRouterQuery";
-=======
 import { useCompatSearchParams } from "@calcom/lib/hooks/useCompatSearchParams";
->>>>>>> e3e464ab
 
 import PageWrapper from "@components/PageWrapper";
 import { OAuthClientForm } from "@components/settings/organizations/platform/oauth-clients/OAuthClientForm";
 
 export const CreateOAuthClient = () => {
-<<<<<<< HEAD
-  const routerQuery = useRouterQuery();
-  const { clientId } = routerQuery;
-=======
   const searchParams = useCompatSearchParams();
   const clientId = searchParams?.get("clientId") || "";
->>>>>>> e3e464ab
   return (
     <div>
       <OAuthClientForm clientId={clientId as string | undefined} />
