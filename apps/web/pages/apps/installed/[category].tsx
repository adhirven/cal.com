--- conflicted
+++ resolved
@@ -176,7 +176,7 @@
                           setBulkUpdateModal(true);
                         }
                       }}>
-                      {t("change_default_conferencing_app")}
+                      {t("set_as_default")}
                     </DropdownItem>
                   </DropdownMenuItem>
                 )}
@@ -227,69 +227,7 @@
         {data.items
           .filter((item) => item.invalidCredentialIds)
           .map((item) => {
-<<<<<<< HEAD
             if (!item.teams.length) return <ChildAppCard item={item} />;
-=======
-            const appSlug = item?.slug;
-            const appIsDefault =
-              appSlug === defaultConferencingApp?.appSlug ||
-              (appSlug === "daily-video" && !defaultConferencingApp?.appSlug);
-            return (
-              <AppListCard
-                key={item.name}
-                description={item.description}
-                title={item.name}
-                logo={item.logo}
-                isDefault={appIsDefault}
-                shouldHighlight
-                slug={item.slug}
-                invalidCredential={item.invalidCredentialIds.length > 0}
-                actions={
-                  <div className="flex  justify-end">
-                    <Dropdown modal={false}>
-                      <DropdownMenuTrigger asChild>
-                        <Button StartIcon={MoreHorizontal} variant="icon" color="secondary" />
-                      </DropdownMenuTrigger>
-                      <DropdownMenuContent>
-                        {!appIsDefault && variant === "conferencing" && (
-                          <DropdownMenuItem>
-                            <DropdownItem
-                              type="button"
-                              color="secondary"
-                              StartIcon={Video}
-                              onClick={() => {
-                                const locationType = getEventLocationTypeFromApp(
-                                  item?.locationOption?.value ?? ""
-                                );
-                                if (locationType?.linkType === "static") {
-                                  setLocationType({ ...locationType, slug: appSlug });
-                                } else {
-                                  updateDefaultAppMutation.mutate({
-                                    appSlug,
-                                  });
-                                  setBulkUpdateModal(true);
-                                }
-                              }}>
-                              {t("set_as_default")}
-                            </DropdownItem>
-                          </DropdownMenuItem>
-                        )}
-                        <ConnectOrDisconnectIntegrationMenuItem
-                          credentialIds={item.credentialIds}
-                          type={item.type}
-                          isGlobal={item.isGlobal}
-                          installed
-                          invalidCredentialIds={item.invalidCredentialIds}
-                          handleDisconnect={handleDisconnect}
-                        />
-                      </DropdownMenuContent>
-                    </Dropdown>
-                  </div>
-                }>
-                <AppSettings slug={item.slug} />
-              </AppListCard>
-            );
->>>>>>> 476110d3
           })}
       </List>
       {locationType && (
