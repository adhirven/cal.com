<<<<<<< HEAD
"use client";

import { Analytics as DubAnalytics } from "@dub/analytics/react";
import { zodResolver } from "@hookform/resolvers/zod";
import { signIn } from "next-auth/react";
import { Trans } from "next-i18next";
import dynamic from "next/dynamic";
import Link from "next/link";
import { useRouter } from "next/navigation";
import Script from "next/script";
import { useState, useEffect } from "react";
import type { SubmitHandler } from "react-hook-form";
import { useForm, useFormContext } from "react-hook-form";
import { Toaster } from "react-hot-toast";
import { z } from "zod";

import getStripe from "@calcom/app-store/stripepayment/lib/client";
import { getPremiumPlanPriceValue } from "@calcom/app-store/stripepayment/lib/utils";
import { getOrgUsernameFromEmail } from "@calcom/features/auth/signup/utils/getOrgUsernameFromEmail";
import { getOrgFullOrigin } from "@calcom/features/ee/organizations/lib/orgDomains";
import { classNames } from "@calcom/lib";
import {
  APP_NAME,
  URL_PROTOCOL_REGEX,
  IS_CALCOM,
  IS_EUROPE,
  WEBAPP_URL,
  CLOUDFLARE_SITE_ID,
  WEBSITE_PRIVACY_POLICY_URL,
  WEBSITE_TERMS_URL,
  WEBSITE_URL,
} from "@calcom/lib/constants";
import { isENVDev } from "@calcom/lib/env";
import { fetchUsername } from "@calcom/lib/fetchUsername";
import { pushGTMEvent } from "@calcom/lib/gtm";
import { useCompatSearchParams } from "@calcom/lib/hooks/useCompatSearchParams";
import { useDebounce } from "@calcom/lib/hooks/useDebounce";
import { useLocale } from "@calcom/lib/hooks/useLocale";
import { collectPageParameters, telemetryEventTypes, useTelemetry } from "@calcom/lib/telemetry";
import { signupSchema as apiSignupSchema } from "@calcom/prisma/zod-utils";
import type { inferSSRProps } from "@calcom/types/inferSSRProps";
import { Button, HeadSeo, PasswordField, TextField, Form, Alert, CheckboxField, Icon } from "@calcom/ui";

=======
>>>>>>> f52497f1
import { getServerSideProps } from "@lib/signup/getServerSideProps";

import PageWrapper from "@components/PageWrapper";

<<<<<<< HEAD
const signupSchema = apiSignupSchema.extend({
  apiError: z.string().optional(), // Needed to display API errors doesnt get passed to the API
  cfToken: z.string().optional(),
});

const TurnstileCaptcha = dynamic(() => import("@components/auth/Turnstile"), { ssr: false });

type FormValues = z.infer<typeof signupSchema>;

export type SignupProps = inferSSRProps<typeof getServerSideProps>;

const FEATURES = [
  {
    title: "connect_all_calendars",
    description: "connect_all_calendars_description",
    i18nOptions: {
      appName: APP_NAME,
    },
    icon: "calendar-heart" as const,
  },
  {
    title: "set_availability",
    description: "set_availbility_description",
    icon: "users" as const,
  },
  {
    title: "share_a_link_or_embed",
    description: "share_a_link_or_embed_description",
    icon: "link-2" as const,
    i18nOptions: {
      appName: APP_NAME,
    },
  },
];

function UsernameField({
  username,
  setPremium,
  premium,
  setUsernameTaken,
  orgSlug,
  usernameTaken,
  disabled,
  ...props
}: React.ComponentProps<typeof TextField> & {
  username: string;
  setPremium: (value: boolean) => void;
  premium: boolean;
  usernameTaken: boolean;
  orgSlug?: string;
  setUsernameTaken: (value: boolean) => void;
}) {
  const { t } = useLocale();
  const { register, formState } = useFormContext<FormValues>();
  const debouncedUsername = useDebounce(username, 600);

  useEffect(() => {
    if (formState.isSubmitting || formState.isSubmitSuccessful) return;

    async function checkUsername() {
      // If the username can't be changed, there is no point in doing the username availability check
      if (disabled) return;
      if (!debouncedUsername) {
        setPremium(false);
        setUsernameTaken(false);
        return;
      }
      fetchUsername(debouncedUsername, orgSlug ?? null).then(({ data }) => {
        setPremium(data.premium);
        setUsernameTaken(!data.available);
      });
    }
    checkUsername();
    // eslint-disable-next-line react-hooks/exhaustive-deps
  }, [debouncedUsername, disabled, orgSlug, formState.isSubmitting, formState.isSubmitSuccessful]);

  return (
    <div>
      <TextField
        disabled={disabled}
        {...props}
        {...register("username")}
        data-testid="signup-usernamefield"
        addOnFilled={false}
      />
      {(!formState.isSubmitting || !formState.isSubmitted) && (
        <div className="text-gray text-default flex items-center text-sm">
          <div className="text-sm ">
            {usernameTaken ? (
              <div className="text-error flex items-center">
                <Icon name="info" className="mr-1 inline-block h-4 w-4" />
                <p>{t("already_in_use_error")}</p>
              </div>
            ) : premium ? (
              <div data-testid="premium-username-warning" className="flex items-center">
                <Icon name="star" className="mr-1 inline-block h-4 w-4" />
                <p>
                  {t("premium_username", {
                    price: getPremiumPlanPriceValue(),
                  })}
                </p>
              </div>
            ) : null}
          </div>
        </div>
      )}
    </div>
  );
}

function addOrUpdateQueryParam(url: string, key: string, value: string) {
  const separator = url.includes("?") ? "&" : "?";
  const param = `${key}=${encodeURIComponent(value)}`;
  return `${url}${separator}${param}`;
}

export default function Signup({
  prepopulateFormValues,
  token,
  orgSlug,
  isGoogleLoginEnabled,
  orgAutoAcceptEmail,
  redirectUrl,
  emailVerificationEnabled,
}: SignupProps) {
  const isOrgInviteByLink = orgSlug && !prepopulateFormValues?.username;
  const [premiumUsername, setPremiumUsername] = useState(false);
  const [usernameTaken, setUsernameTaken] = useState(false);
  const [isGoogleLoading, setIsGoogleLoading] = useState(false);
  const [displaySignupForm, setDisplaySignupForm] = useState(token);
  const searchParams = useCompatSearchParams();
  const telemetry = useTelemetry();
  const { t, i18n } = useLocale();
  const router = useRouter();
  const formMethods = useForm<FormValues>({
    resolver: zodResolver(signupSchema),
    defaultValues: prepopulateFormValues satisfies FormValues,
    mode: "onChange",
  });
  const {
    register,
    watch,
    formState: { isSubmitting, errors, isSubmitSuccessful },
  } = formMethods;

  useEffect(() => {
    if (redirectUrl) {
      localStorage.setItem("onBoardingRedirect", redirectUrl);
    }
  }, [redirectUrl]);

  const [COOKIE_CONSENT, setCOOKIE_CONSENT] = useState(false);

  function handleConsentChange(consent: boolean) {
    setCOOKIE_CONSENT(!consent);
  }

  const loadingSubmitState = isSubmitSuccessful || isSubmitting;
  const displayBackButton = displaySignupForm;

  const handleErrorsAndStripe = async (resp: Response) => {
    if (!resp.ok) {
      const err = await resp.json();
      if (err.checkoutSessionId) {
        const stripe = await getStripe();
        if (stripe) {
          console.log("Redirecting to stripe checkout");
          const { error } = await stripe.redirectToCheckout({
            sessionId: err.checkoutSessionId,
          });
          console.warn(error.message);
        }
      } else {
        throw new Error(err.message);
      }
    }
  };

  const isPlatformUser = redirectUrl?.includes("platform") && redirectUrl?.includes("new");

  const signUp: SubmitHandler<FormValues> = async (_data) => {
    const { cfToken, ...data } = _data;
    await fetch("/api/auth/signup", {
      body: JSON.stringify({
        ...data,
        language: i18n.language,
        token,
      }),
      headers: {
        "Content-Type": "application/json",
        "cf-access-token": cfToken ?? "invalid-token",
      },
      method: "POST",
    })
      .then(handleErrorsAndStripe)
      .then(async () => {
        if (process.env.NEXT_PUBLIC_GTM_ID)
          pushGTMEvent("create_account", { email: data.email, user: data.username, lang: data.language });

        telemetry.event(telemetryEventTypes.signup, collectPageParameters());

        const verifyOrGettingStarted = emailVerificationEnabled ? "auth/verify-email" : "getting-started";
        const gettingStartedWithPlatform = "settings/platform/new";

        const constructCallBackIfUrlPresent = () => {
          if (isOrgInviteByLink) {
            return `${WEBAPP_URL}/${searchParams.get("callbackUrl")}`;
          }

          return addOrUpdateQueryParam(`${WEBAPP_URL}/${searchParams.get("callbackUrl")}`, "from", "signup");
        };

        const constructCallBackIfUrlNotPresent = () => {
          if (!!isPlatformUser) {
            return `${WEBAPP_URL}/${gettingStartedWithPlatform}?from=signup`;
          }

          return `${WEBAPP_URL}/${verifyOrGettingStarted}?from=signup`;
        };

        const constructCallBackUrl = () => {
          const callbackUrlSearchParams = searchParams?.get("callbackUrl");

          return !!callbackUrlSearchParams
            ? constructCallBackIfUrlPresent()
            : constructCallBackIfUrlNotPresent();
        };

        const callBackUrl = constructCallBackUrl();

        await signIn<"credentials">("credentials", {
          ...data,
          callbackUrl: callBackUrl,
        });
      })
      .catch((err) => {
        formMethods.setError("apiError", { message: err.message });
      });
  };

  return (
    <>
      {IS_CALCOM && (!IS_EUROPE || COOKIE_CONSENT) ? (
        <>
          {process.env.NEXT_PUBLIC_GTM_ID && (
            <>
              <Script
                id="gtm-init-script"
                dangerouslySetInnerHTML={{
                  __html: `(function (w, d, s, l, i) {
                        w[l] = w[l] || []; w[l].push({ 'gtm.start': new Date().getTime(), event: 'gtm.js' });
                        var f = d.getElementsByTagName(s)[0], j = d.createElement(s), dl = l != 'dataLayer' ? '&l=' + l : '';
                        j.async = true; j.src = 'https://www.googletagmanager.com/gtm.js?id=' + i + dl; f.parentNode.insertBefore(j, f);
                    })(window, document, 'script', 'dataLayer', '${process.env.NEXT_PUBLIC_GTM_ID}');`,
                }}
              />
              <noscript
                dangerouslySetInnerHTML={{
                  __html: `<iframe src="https://www.googletagmanager.com/ns.html?id=${process.env.NEXT_PUBLIC_GTM_ID}" height="0" width="0" style="display:none;visibility:hidden"></iframe>`,
                }}
              />
            </>
          )}
          <DubAnalytics
            cookieOptions={{
              domain: isENVDev ? undefined : `.${new URL(WEBSITE_URL).hostname}`,
            }}
          />
        </>
      ) : null}
      <div
        className={classNames(
          "light bg-muted 2xl:bg-default flex min-h-screen w-full flex-col items-center justify-center [--cal-brand:#111827] dark:[--cal-brand:#FFFFFF]",
          "[--cal-brand-subtle:#9CA3AF]",
          "[--cal-brand-text:#FFFFFF] dark:[--cal-brand-text:#000000]",
          "[--cal-brand-emphasis:#101010] dark:[--cal-brand-emphasis:#e1e1e1] "
        )}>
        <div className="bg-muted 2xl:border-subtle grid w-full max-w-[1440px] grid-cols-1 grid-rows-1 overflow-hidden lg:grid-cols-2 2xl:rounded-[20px] 2xl:border 2xl:py-6">
          <HeadSeo title={t("sign_up")} description={t("sign_up")} />
          {/* Left side */}
          <div className="ml-auto mr-auto mt-0 flex w-full max-w-xl flex-col px-4 pt-6 sm:px-16 md:px-20 lg:mt-12 2xl:px-28">
            {displayBackButton && (
              <div className="flex w-fit lg:-mt-12">
                <Button
                  color="minimal"
                  className="hover:bg-subtle todesktop:mt-10 [&[aria-current='page']]:bg-emphasis [&[aria-current='page']]:text-emphasis group-hover:text-default text-emphasis group mb-6 flex h-6 max-h-6 w-full flex-row items-center rounded-md px-3 py-2 text-sm font-medium leading-4 transition"
                  StartIcon="arrow-left"
                  onClick={() => {
                    setDisplaySignupForm(false);
                  }}>
                  {t("back")}
                </Button>
              </div>
            )}
            <div className="flex flex-col gap-2">
              <h1 className="font-cal text-[28px] leading-none ">
                {IS_CALCOM ? t("create_your_calcom_account") : t("create_your_account")}
              </h1>
              {IS_CALCOM ? (
                <p className="text-subtle text-base font-medium leading-5">{t("cal_signup_description")}</p>
              ) : (
                <p className="text-subtle text-base font-medium leading-5">
                  {t("calcom_explained", {
                    appName: APP_NAME,
                  })}
                </p>
              )}
            </div>

            {/* Form Container */}
            {displaySignupForm && (
              <div className="mt-12">
                <Form
                  className="flex flex-col gap-4"
                  form={formMethods}
                  handleSubmit={async (values) => {
                    let updatedValues = values;
                    if (!formMethods.getValues().username && isOrgInviteByLink && orgAutoAcceptEmail) {
                      updatedValues = {
                        ...values,
                        username: getOrgUsernameFromEmail(values.email, orgAutoAcceptEmail),
                      };
                    }
                    await signUp(updatedValues);
                  }}>
                  {/* Username */}
                  {!isOrgInviteByLink ? (
                    <UsernameField
                      orgSlug={orgSlug}
                      label={t("username")}
                      username={watch("username") || ""}
                      premium={premiumUsername}
                      usernameTaken={usernameTaken}
                      disabled={!!orgSlug}
                      setUsernameTaken={(value) => setUsernameTaken(value)}
                      data-testid="signup-usernamefield"
                      setPremium={(value) => setPremiumUsername(value)}
                      addOnLeading={
                        orgSlug
                          ? `${getOrgFullOrigin(orgSlug, { protocol: true }).replace(
                              URL_PROTOCOL_REGEX,
                              ""
                            )}/`
                          : `${process.env.NEXT_PUBLIC_WEBSITE_URL.replace(URL_PROTOCOL_REGEX, "")}/`
                      }
                    />
                  ) : null}
                  {/* Email */}
                  <TextField
                    {...register("email")}
                    label={t("email")}
                    type="email"
                    disabled={prepopulateFormValues?.email}
                    data-testid="signup-emailfield"
                  />

                  {/* Password */}
                  <PasswordField
                    data-testid="signup-passwordfield"
                    label={t("password")}
                    {...register("password")}
                    hintErrors={["caplow", "min", "num"]}
                  />
                  {/* Cloudflare Turnstile Captcha */}
                  {CLOUDFLARE_SITE_ID ? (
                    <TurnstileCaptcha
                      appearance="interaction-only"
                      onVerify={(token) => {
                        formMethods.setValue("cfToken", token);
                      }}
                    />
                  ) : null}

                  <CheckboxField
                    onChange={() => handleConsentChange(COOKIE_CONSENT)}
                    description={t("cookie_consent_checkbox")}
                  />
                  {errors.apiError && (
                    <Alert
                      className="mb-3"
                      severity="error"
                      message={errors.apiError?.message}
                      data-testid="signup-error-message"
                    />
                  )}
                  <Button
                    type="submit"
                    className="my-2 w-full justify-center"
                    loading={loadingSubmitState}
                    disabled={
                      !!formMethods.formState.errors.username ||
                      !!formMethods.formState.errors.email ||
                      !formMethods.getValues("email") ||
                      !formMethods.getValues("password") ||
                      (CLOUDFLARE_SITE_ID &&
                        !process.env.NEXT_PUBLIC_IS_E2E &&
                        !formMethods.getValues("cfToken")) ||
                      isSubmitting ||
                      usernameTaken
                    }>
                    {premiumUsername && !usernameTaken
                      ? `Create Account for ${getPremiumPlanPriceValue()}`
                      : t("create_account")}
                  </Button>
                </Form>
              </div>
            )}
            {!displaySignupForm && (
              <div className="mt-12">
                {/* Upper Row */}
                <div className="mt-6 flex flex-col gap-2 md:flex-row">
                  {isGoogleLoginEnabled ? (
                    <Button
                      color="primary"
                      loading={isGoogleLoading}
                      CustomStartIcon={
                        <img
                          className={classNames(
                            "text-subtle  mr-2 h-4 w-4 dark:invert",
                            premiumUsername && "opacity-50"
                          )}
                          src="/google-icon-colored.svg"
                          alt=""
                        />
                      }
                      className={classNames("w-full justify-center rounded-md text-center")}
                      onClick={async () => {
                        setIsGoogleLoading(true);
                        const baseUrl = process.env.NEXT_PUBLIC_WEBAPP_URL;
                        const GOOGLE_AUTH_URL = `${baseUrl}/auth/sso/google`;
                        const searchQueryParams = new URLSearchParams();
                        if (prepopulateFormValues?.username) {
                          // If username is present we save it in query params to check for premium
                          searchQueryParams.set("username", prepopulateFormValues.username);
                          localStorage.setItem("username", prepopulateFormValues.username);
                        }
                        if (token) {
                          searchQueryParams.set("email", prepopulateFormValues?.email);
                        }
                        const url = searchQueryParams.toString()
                          ? `${GOOGLE_AUTH_URL}?${searchQueryParams.toString()}`
                          : GOOGLE_AUTH_URL;

                        router.push(url);
                      }}>
                      Continue with Google
                    </Button>
                  ) : null}
                </div>

                <div className="mt-6">
                  <div className="relative flex items-center">
                    <div className="border-subtle flex-grow border-t" />
                    <span className="text-subtle mx-2 flex-shrink text-sm font-normal leading-none">
                      {t("or").toLocaleLowerCase()}
                    </span>
                    <div className="border-subtle flex-grow border-t" />
                  </div>
                </div>

                {/* Lower Row */}
                <div className="mt-6 flex flex-col gap-2 md:flex-row">
                  <Button
                    color="secondary"
                    disabled={isGoogleLoading}
                    className={classNames("w-full justify-center rounded-md text-center")}
                    onClick={() => {
                      setDisplaySignupForm(true);
                    }}
                    data-testid="continue-with-email-button">
                    Continue with email
                  </Button>
                </div>
              </div>
            )}

            {/* Already have an account & T&C */}
            <div className="mt-10 flex h-full flex-col justify-end pb-6 text-xs">
              <div className="flex flex-col text-sm">
                <div className="flex gap-1">
                  <p className="text-subtle">{t("already_have_account")}</p>
                  <Link href="/auth/login" className="text-emphasis hover:underline">
                    {t("sign_in")}
                  </Link>
                </div>
                <div className="text-subtle ">
                  <Trans
                    i18nKey="signing_up_terms"
                    components={[
                      <Link
                        className="text-emphasis hover:underline"
                        key="terms"
                        href={`${WEBSITE_TERMS_URL}`}
                        target="_blank">
                        Terms
                      </Link>,
                      <Link
                        className="text-emphasis hover:underline"
                        key="privacy"
                        href={`${WEBSITE_PRIVACY_POLICY_URL}`}
                        target="_blank">
                        Privacy Policy.
                      </Link>,
                    ]}
                  />
                </div>
              </div>
            </div>
          </div>
          <div className="border-subtle lg:bg-subtle mx-auto mt-24 w-full max-w-2xl flex-col justify-between rounded-l-2xl pl-4 dark:bg-none lg:mt-0 lg:flex lg:max-w-full lg:border lg:py-12 lg:pl-12">
            {IS_CALCOM && (
              <>
                <div className="-mt-4 mb-6 mr-12 grid w-full grid-cols-3 gap-5 pr-4 sm:gap-3 lg:grid-cols-4">
                  <div>
                    <img
                      src="/product-cards/product-of-the-day.svg"
                      className="h-[34px] w-full dark:invert"
                      alt="Cal.com was Product of the Day at ProductHunt"
                    />
                  </div>
                  <div>
                    <img
                      src="/product-cards/product-of-the-week.svg"
                      className="h-[34px] w-full dark:invert"
                      alt="Cal.com was Product of the Week at ProductHunt"
                    />
                  </div>
                  <div>
                    <img
                      src="/product-cards/product-of-the-month.svg"
                      className="h-[34px] w-full dark:invert"
                      alt="Cal.com was Product of the Month at ProductHunt"
                    />
                  </div>
                </div>
                <div className="mb-6 mr-12 grid w-full grid-cols-3 gap-5 pr-4 sm:gap-3 lg:grid-cols-4">
                  <div>
                    <img
                      src="/product-cards/producthunt.svg"
                      className="h-[54px] w-full"
                      alt="ProductHunt Rating of 5 Stars"
                    />
                  </div>
                  <div>
                    <img
                      src="/product-cards/google-reviews.svg"
                      className="h-[54px] w-full"
                      alt="Google Reviews Rating of 4.7 Stars"
                    />
                  </div>
                  <div>
                    <img
                      src="/product-cards/g2.svg"
                      className="h-[54px] w-full"
                      alt="G2 Rating of 4.7 Stars"
                    />
                  </div>
                </div>
              </>
            )}
            <div className="border-default hidden rounded-bl-2xl rounded-br-none rounded-tl-2xl border border-r-0 border-dashed bg-black/[3%] dark:bg-white/5 lg:block lg:py-[6px] lg:pl-[6px]">
              <img className="block dark:hidden" src="/mock-event-type-list.svg" alt="Cal.com Booking Page" />
              <img
                className="hidden dark:block"
                src="/mock-event-type-list-dark.svg"
                alt="Cal.com Booking Page"
              />
            </div>
            <div className="mr-12 mt-8 hidden h-full w-full grid-cols-3 gap-4 overflow-hidden lg:grid">
              {FEATURES.map((feature) => (
                <>
                  <div className="max-w-52 mb-8 flex flex-col leading-none sm:mb-0">
                    <div className="text-emphasis items-center">
                      <Icon name={feature.icon} className="mb-1 h-4 w-4" />
                      <span className="text-sm font-medium">{t(feature.title)}</span>
                    </div>
                    <div className="text-subtle text-sm">
                      <p>
                        {t(
                          feature.description,
                          feature.i18nOptions && {
                            ...feature.i18nOptions,
                          }
                        )}
                      </p>
                    </div>
                  </div>
                </>
              ))}
            </div>
          </div>
        </div>
        <Toaster position="bottom-right" />
      </div>
    </>
  );
}
=======
import type { SignupProps } from "~/signup-view";
import Signup from "~/signup-view";

const Page = (props: SignupProps) => <Signup {...props} />;
>>>>>>> f52497f1

export { getServerSideProps };
Page.PageWrapper = PageWrapper;
export default Page;<|MERGE_RESOLUTION|>--- conflicted
+++ resolved
@@ -1,657 +1,11 @@
-<<<<<<< HEAD
-"use client";
-
-import { Analytics as DubAnalytics } from "@dub/analytics/react";
-import { zodResolver } from "@hookform/resolvers/zod";
-import { signIn } from "next-auth/react";
-import { Trans } from "next-i18next";
-import dynamic from "next/dynamic";
-import Link from "next/link";
-import { useRouter } from "next/navigation";
-import Script from "next/script";
-import { useState, useEffect } from "react";
-import type { SubmitHandler } from "react-hook-form";
-import { useForm, useFormContext } from "react-hook-form";
-import { Toaster } from "react-hot-toast";
-import { z } from "zod";
-
-import getStripe from "@calcom/app-store/stripepayment/lib/client";
-import { getPremiumPlanPriceValue } from "@calcom/app-store/stripepayment/lib/utils";
-import { getOrgUsernameFromEmail } from "@calcom/features/auth/signup/utils/getOrgUsernameFromEmail";
-import { getOrgFullOrigin } from "@calcom/features/ee/organizations/lib/orgDomains";
-import { classNames } from "@calcom/lib";
-import {
-  APP_NAME,
-  URL_PROTOCOL_REGEX,
-  IS_CALCOM,
-  IS_EUROPE,
-  WEBAPP_URL,
-  CLOUDFLARE_SITE_ID,
-  WEBSITE_PRIVACY_POLICY_URL,
-  WEBSITE_TERMS_URL,
-  WEBSITE_URL,
-} from "@calcom/lib/constants";
-import { isENVDev } from "@calcom/lib/env";
-import { fetchUsername } from "@calcom/lib/fetchUsername";
-import { pushGTMEvent } from "@calcom/lib/gtm";
-import { useCompatSearchParams } from "@calcom/lib/hooks/useCompatSearchParams";
-import { useDebounce } from "@calcom/lib/hooks/useDebounce";
-import { useLocale } from "@calcom/lib/hooks/useLocale";
-import { collectPageParameters, telemetryEventTypes, useTelemetry } from "@calcom/lib/telemetry";
-import { signupSchema as apiSignupSchema } from "@calcom/prisma/zod-utils";
-import type { inferSSRProps } from "@calcom/types/inferSSRProps";
-import { Button, HeadSeo, PasswordField, TextField, Form, Alert, CheckboxField, Icon } from "@calcom/ui";
-
-=======
->>>>>>> f52497f1
 import { getServerSideProps } from "@lib/signup/getServerSideProps";
 
 import PageWrapper from "@components/PageWrapper";
 
-<<<<<<< HEAD
-const signupSchema = apiSignupSchema.extend({
-  apiError: z.string().optional(), // Needed to display API errors doesnt get passed to the API
-  cfToken: z.string().optional(),
-});
-
-const TurnstileCaptcha = dynamic(() => import("@components/auth/Turnstile"), { ssr: false });
-
-type FormValues = z.infer<typeof signupSchema>;
-
-export type SignupProps = inferSSRProps<typeof getServerSideProps>;
-
-const FEATURES = [
-  {
-    title: "connect_all_calendars",
-    description: "connect_all_calendars_description",
-    i18nOptions: {
-      appName: APP_NAME,
-    },
-    icon: "calendar-heart" as const,
-  },
-  {
-    title: "set_availability",
-    description: "set_availbility_description",
-    icon: "users" as const,
-  },
-  {
-    title: "share_a_link_or_embed",
-    description: "share_a_link_or_embed_description",
-    icon: "link-2" as const,
-    i18nOptions: {
-      appName: APP_NAME,
-    },
-  },
-];
-
-function UsernameField({
-  username,
-  setPremium,
-  premium,
-  setUsernameTaken,
-  orgSlug,
-  usernameTaken,
-  disabled,
-  ...props
-}: React.ComponentProps<typeof TextField> & {
-  username: string;
-  setPremium: (value: boolean) => void;
-  premium: boolean;
-  usernameTaken: boolean;
-  orgSlug?: string;
-  setUsernameTaken: (value: boolean) => void;
-}) {
-  const { t } = useLocale();
-  const { register, formState } = useFormContext<FormValues>();
-  const debouncedUsername = useDebounce(username, 600);
-
-  useEffect(() => {
-    if (formState.isSubmitting || formState.isSubmitSuccessful) return;
-
-    async function checkUsername() {
-      // If the username can't be changed, there is no point in doing the username availability check
-      if (disabled) return;
-      if (!debouncedUsername) {
-        setPremium(false);
-        setUsernameTaken(false);
-        return;
-      }
-      fetchUsername(debouncedUsername, orgSlug ?? null).then(({ data }) => {
-        setPremium(data.premium);
-        setUsernameTaken(!data.available);
-      });
-    }
-    checkUsername();
-    // eslint-disable-next-line react-hooks/exhaustive-deps
-  }, [debouncedUsername, disabled, orgSlug, formState.isSubmitting, formState.isSubmitSuccessful]);
-
-  return (
-    <div>
-      <TextField
-        disabled={disabled}
-        {...props}
-        {...register("username")}
-        data-testid="signup-usernamefield"
-        addOnFilled={false}
-      />
-      {(!formState.isSubmitting || !formState.isSubmitted) && (
-        <div className="text-gray text-default flex items-center text-sm">
-          <div className="text-sm ">
-            {usernameTaken ? (
-              <div className="text-error flex items-center">
-                <Icon name="info" className="mr-1 inline-block h-4 w-4" />
-                <p>{t("already_in_use_error")}</p>
-              </div>
-            ) : premium ? (
-              <div data-testid="premium-username-warning" className="flex items-center">
-                <Icon name="star" className="mr-1 inline-block h-4 w-4" />
-                <p>
-                  {t("premium_username", {
-                    price: getPremiumPlanPriceValue(),
-                  })}
-                </p>
-              </div>
-            ) : null}
-          </div>
-        </div>
-      )}
-    </div>
-  );
-}
-
-function addOrUpdateQueryParam(url: string, key: string, value: string) {
-  const separator = url.includes("?") ? "&" : "?";
-  const param = `${key}=${encodeURIComponent(value)}`;
-  return `${url}${separator}${param}`;
-}
-
-export default function Signup({
-  prepopulateFormValues,
-  token,
-  orgSlug,
-  isGoogleLoginEnabled,
-  orgAutoAcceptEmail,
-  redirectUrl,
-  emailVerificationEnabled,
-}: SignupProps) {
-  const isOrgInviteByLink = orgSlug && !prepopulateFormValues?.username;
-  const [premiumUsername, setPremiumUsername] = useState(false);
-  const [usernameTaken, setUsernameTaken] = useState(false);
-  const [isGoogleLoading, setIsGoogleLoading] = useState(false);
-  const [displaySignupForm, setDisplaySignupForm] = useState(token);
-  const searchParams = useCompatSearchParams();
-  const telemetry = useTelemetry();
-  const { t, i18n } = useLocale();
-  const router = useRouter();
-  const formMethods = useForm<FormValues>({
-    resolver: zodResolver(signupSchema),
-    defaultValues: prepopulateFormValues satisfies FormValues,
-    mode: "onChange",
-  });
-  const {
-    register,
-    watch,
-    formState: { isSubmitting, errors, isSubmitSuccessful },
-  } = formMethods;
-
-  useEffect(() => {
-    if (redirectUrl) {
-      localStorage.setItem("onBoardingRedirect", redirectUrl);
-    }
-  }, [redirectUrl]);
-
-  const [COOKIE_CONSENT, setCOOKIE_CONSENT] = useState(false);
-
-  function handleConsentChange(consent: boolean) {
-    setCOOKIE_CONSENT(!consent);
-  }
-
-  const loadingSubmitState = isSubmitSuccessful || isSubmitting;
-  const displayBackButton = displaySignupForm;
-
-  const handleErrorsAndStripe = async (resp: Response) => {
-    if (!resp.ok) {
-      const err = await resp.json();
-      if (err.checkoutSessionId) {
-        const stripe = await getStripe();
-        if (stripe) {
-          console.log("Redirecting to stripe checkout");
-          const { error } = await stripe.redirectToCheckout({
-            sessionId: err.checkoutSessionId,
-          });
-          console.warn(error.message);
-        }
-      } else {
-        throw new Error(err.message);
-      }
-    }
-  };
-
-  const isPlatformUser = redirectUrl?.includes("platform") && redirectUrl?.includes("new");
-
-  const signUp: SubmitHandler<FormValues> = async (_data) => {
-    const { cfToken, ...data } = _data;
-    await fetch("/api/auth/signup", {
-      body: JSON.stringify({
-        ...data,
-        language: i18n.language,
-        token,
-      }),
-      headers: {
-        "Content-Type": "application/json",
-        "cf-access-token": cfToken ?? "invalid-token",
-      },
-      method: "POST",
-    })
-      .then(handleErrorsAndStripe)
-      .then(async () => {
-        if (process.env.NEXT_PUBLIC_GTM_ID)
-          pushGTMEvent("create_account", { email: data.email, user: data.username, lang: data.language });
-
-        telemetry.event(telemetryEventTypes.signup, collectPageParameters());
-
-        const verifyOrGettingStarted = emailVerificationEnabled ? "auth/verify-email" : "getting-started";
-        const gettingStartedWithPlatform = "settings/platform/new";
-
-        const constructCallBackIfUrlPresent = () => {
-          if (isOrgInviteByLink) {
-            return `${WEBAPP_URL}/${searchParams.get("callbackUrl")}`;
-          }
-
-          return addOrUpdateQueryParam(`${WEBAPP_URL}/${searchParams.get("callbackUrl")}`, "from", "signup");
-        };
-
-        const constructCallBackIfUrlNotPresent = () => {
-          if (!!isPlatformUser) {
-            return `${WEBAPP_URL}/${gettingStartedWithPlatform}?from=signup`;
-          }
-
-          return `${WEBAPP_URL}/${verifyOrGettingStarted}?from=signup`;
-        };
-
-        const constructCallBackUrl = () => {
-          const callbackUrlSearchParams = searchParams?.get("callbackUrl");
-
-          return !!callbackUrlSearchParams
-            ? constructCallBackIfUrlPresent()
-            : constructCallBackIfUrlNotPresent();
-        };
-
-        const callBackUrl = constructCallBackUrl();
-
-        await signIn<"credentials">("credentials", {
-          ...data,
-          callbackUrl: callBackUrl,
-        });
-      })
-      .catch((err) => {
-        formMethods.setError("apiError", { message: err.message });
-      });
-  };
-
-  return (
-    <>
-      {IS_CALCOM && (!IS_EUROPE || COOKIE_CONSENT) ? (
-        <>
-          {process.env.NEXT_PUBLIC_GTM_ID && (
-            <>
-              <Script
-                id="gtm-init-script"
-                dangerouslySetInnerHTML={{
-                  __html: `(function (w, d, s, l, i) {
-                        w[l] = w[l] || []; w[l].push({ 'gtm.start': new Date().getTime(), event: 'gtm.js' });
-                        var f = d.getElementsByTagName(s)[0], j = d.createElement(s), dl = l != 'dataLayer' ? '&l=' + l : '';
-                        j.async = true; j.src = 'https://www.googletagmanager.com/gtm.js?id=' + i + dl; f.parentNode.insertBefore(j, f);
-                    })(window, document, 'script', 'dataLayer', '${process.env.NEXT_PUBLIC_GTM_ID}');`,
-                }}
-              />
-              <noscript
-                dangerouslySetInnerHTML={{
-                  __html: `<iframe src="https://www.googletagmanager.com/ns.html?id=${process.env.NEXT_PUBLIC_GTM_ID}" height="0" width="0" style="display:none;visibility:hidden"></iframe>`,
-                }}
-              />
-            </>
-          )}
-          <DubAnalytics
-            cookieOptions={{
-              domain: isENVDev ? undefined : `.${new URL(WEBSITE_URL).hostname}`,
-            }}
-          />
-        </>
-      ) : null}
-      <div
-        className={classNames(
-          "light bg-muted 2xl:bg-default flex min-h-screen w-full flex-col items-center justify-center [--cal-brand:#111827] dark:[--cal-brand:#FFFFFF]",
-          "[--cal-brand-subtle:#9CA3AF]",
-          "[--cal-brand-text:#FFFFFF] dark:[--cal-brand-text:#000000]",
-          "[--cal-brand-emphasis:#101010] dark:[--cal-brand-emphasis:#e1e1e1] "
-        )}>
-        <div className="bg-muted 2xl:border-subtle grid w-full max-w-[1440px] grid-cols-1 grid-rows-1 overflow-hidden lg:grid-cols-2 2xl:rounded-[20px] 2xl:border 2xl:py-6">
-          <HeadSeo title={t("sign_up")} description={t("sign_up")} />
-          {/* Left side */}
-          <div className="ml-auto mr-auto mt-0 flex w-full max-w-xl flex-col px-4 pt-6 sm:px-16 md:px-20 lg:mt-12 2xl:px-28">
-            {displayBackButton && (
-              <div className="flex w-fit lg:-mt-12">
-                <Button
-                  color="minimal"
-                  className="hover:bg-subtle todesktop:mt-10 [&[aria-current='page']]:bg-emphasis [&[aria-current='page']]:text-emphasis group-hover:text-default text-emphasis group mb-6 flex h-6 max-h-6 w-full flex-row items-center rounded-md px-3 py-2 text-sm font-medium leading-4 transition"
-                  StartIcon="arrow-left"
-                  onClick={() => {
-                    setDisplaySignupForm(false);
-                  }}>
-                  {t("back")}
-                </Button>
-              </div>
-            )}
-            <div className="flex flex-col gap-2">
-              <h1 className="font-cal text-[28px] leading-none ">
-                {IS_CALCOM ? t("create_your_calcom_account") : t("create_your_account")}
-              </h1>
-              {IS_CALCOM ? (
-                <p className="text-subtle text-base font-medium leading-5">{t("cal_signup_description")}</p>
-              ) : (
-                <p className="text-subtle text-base font-medium leading-5">
-                  {t("calcom_explained", {
-                    appName: APP_NAME,
-                  })}
-                </p>
-              )}
-            </div>
-
-            {/* Form Container */}
-            {displaySignupForm && (
-              <div className="mt-12">
-                <Form
-                  className="flex flex-col gap-4"
-                  form={formMethods}
-                  handleSubmit={async (values) => {
-                    let updatedValues = values;
-                    if (!formMethods.getValues().username && isOrgInviteByLink && orgAutoAcceptEmail) {
-                      updatedValues = {
-                        ...values,
-                        username: getOrgUsernameFromEmail(values.email, orgAutoAcceptEmail),
-                      };
-                    }
-                    await signUp(updatedValues);
-                  }}>
-                  {/* Username */}
-                  {!isOrgInviteByLink ? (
-                    <UsernameField
-                      orgSlug={orgSlug}
-                      label={t("username")}
-                      username={watch("username") || ""}
-                      premium={premiumUsername}
-                      usernameTaken={usernameTaken}
-                      disabled={!!orgSlug}
-                      setUsernameTaken={(value) => setUsernameTaken(value)}
-                      data-testid="signup-usernamefield"
-                      setPremium={(value) => setPremiumUsername(value)}
-                      addOnLeading={
-                        orgSlug
-                          ? `${getOrgFullOrigin(orgSlug, { protocol: true }).replace(
-                              URL_PROTOCOL_REGEX,
-                              ""
-                            )}/`
-                          : `${process.env.NEXT_PUBLIC_WEBSITE_URL.replace(URL_PROTOCOL_REGEX, "")}/`
-                      }
-                    />
-                  ) : null}
-                  {/* Email */}
-                  <TextField
-                    {...register("email")}
-                    label={t("email")}
-                    type="email"
-                    disabled={prepopulateFormValues?.email}
-                    data-testid="signup-emailfield"
-                  />
-
-                  {/* Password */}
-                  <PasswordField
-                    data-testid="signup-passwordfield"
-                    label={t("password")}
-                    {...register("password")}
-                    hintErrors={["caplow", "min", "num"]}
-                  />
-                  {/* Cloudflare Turnstile Captcha */}
-                  {CLOUDFLARE_SITE_ID ? (
-                    <TurnstileCaptcha
-                      appearance="interaction-only"
-                      onVerify={(token) => {
-                        formMethods.setValue("cfToken", token);
-                      }}
-                    />
-                  ) : null}
-
-                  <CheckboxField
-                    onChange={() => handleConsentChange(COOKIE_CONSENT)}
-                    description={t("cookie_consent_checkbox")}
-                  />
-                  {errors.apiError && (
-                    <Alert
-                      className="mb-3"
-                      severity="error"
-                      message={errors.apiError?.message}
-                      data-testid="signup-error-message"
-                    />
-                  )}
-                  <Button
-                    type="submit"
-                    className="my-2 w-full justify-center"
-                    loading={loadingSubmitState}
-                    disabled={
-                      !!formMethods.formState.errors.username ||
-                      !!formMethods.formState.errors.email ||
-                      !formMethods.getValues("email") ||
-                      !formMethods.getValues("password") ||
-                      (CLOUDFLARE_SITE_ID &&
-                        !process.env.NEXT_PUBLIC_IS_E2E &&
-                        !formMethods.getValues("cfToken")) ||
-                      isSubmitting ||
-                      usernameTaken
-                    }>
-                    {premiumUsername && !usernameTaken
-                      ? `Create Account for ${getPremiumPlanPriceValue()}`
-                      : t("create_account")}
-                  </Button>
-                </Form>
-              </div>
-            )}
-            {!displaySignupForm && (
-              <div className="mt-12">
-                {/* Upper Row */}
-                <div className="mt-6 flex flex-col gap-2 md:flex-row">
-                  {isGoogleLoginEnabled ? (
-                    <Button
-                      color="primary"
-                      loading={isGoogleLoading}
-                      CustomStartIcon={
-                        <img
-                          className={classNames(
-                            "text-subtle  mr-2 h-4 w-4 dark:invert",
-                            premiumUsername && "opacity-50"
-                          )}
-                          src="/google-icon-colored.svg"
-                          alt=""
-                        />
-                      }
-                      className={classNames("w-full justify-center rounded-md text-center")}
-                      onClick={async () => {
-                        setIsGoogleLoading(true);
-                        const baseUrl = process.env.NEXT_PUBLIC_WEBAPP_URL;
-                        const GOOGLE_AUTH_URL = `${baseUrl}/auth/sso/google`;
-                        const searchQueryParams = new URLSearchParams();
-                        if (prepopulateFormValues?.username) {
-                          // If username is present we save it in query params to check for premium
-                          searchQueryParams.set("username", prepopulateFormValues.username);
-                          localStorage.setItem("username", prepopulateFormValues.username);
-                        }
-                        if (token) {
-                          searchQueryParams.set("email", prepopulateFormValues?.email);
-                        }
-                        const url = searchQueryParams.toString()
-                          ? `${GOOGLE_AUTH_URL}?${searchQueryParams.toString()}`
-                          : GOOGLE_AUTH_URL;
-
-                        router.push(url);
-                      }}>
-                      Continue with Google
-                    </Button>
-                  ) : null}
-                </div>
-
-                <div className="mt-6">
-                  <div className="relative flex items-center">
-                    <div className="border-subtle flex-grow border-t" />
-                    <span className="text-subtle mx-2 flex-shrink text-sm font-normal leading-none">
-                      {t("or").toLocaleLowerCase()}
-                    </span>
-                    <div className="border-subtle flex-grow border-t" />
-                  </div>
-                </div>
-
-                {/* Lower Row */}
-                <div className="mt-6 flex flex-col gap-2 md:flex-row">
-                  <Button
-                    color="secondary"
-                    disabled={isGoogleLoading}
-                    className={classNames("w-full justify-center rounded-md text-center")}
-                    onClick={() => {
-                      setDisplaySignupForm(true);
-                    }}
-                    data-testid="continue-with-email-button">
-                    Continue with email
-                  </Button>
-                </div>
-              </div>
-            )}
-
-            {/* Already have an account & T&C */}
-            <div className="mt-10 flex h-full flex-col justify-end pb-6 text-xs">
-              <div className="flex flex-col text-sm">
-                <div className="flex gap-1">
-                  <p className="text-subtle">{t("already_have_account")}</p>
-                  <Link href="/auth/login" className="text-emphasis hover:underline">
-                    {t("sign_in")}
-                  </Link>
-                </div>
-                <div className="text-subtle ">
-                  <Trans
-                    i18nKey="signing_up_terms"
-                    components={[
-                      <Link
-                        className="text-emphasis hover:underline"
-                        key="terms"
-                        href={`${WEBSITE_TERMS_URL}`}
-                        target="_blank">
-                        Terms
-                      </Link>,
-                      <Link
-                        className="text-emphasis hover:underline"
-                        key="privacy"
-                        href={`${WEBSITE_PRIVACY_POLICY_URL}`}
-                        target="_blank">
-                        Privacy Policy.
-                      </Link>,
-                    ]}
-                  />
-                </div>
-              </div>
-            </div>
-          </div>
-          <div className="border-subtle lg:bg-subtle mx-auto mt-24 w-full max-w-2xl flex-col justify-between rounded-l-2xl pl-4 dark:bg-none lg:mt-0 lg:flex lg:max-w-full lg:border lg:py-12 lg:pl-12">
-            {IS_CALCOM && (
-              <>
-                <div className="-mt-4 mb-6 mr-12 grid w-full grid-cols-3 gap-5 pr-4 sm:gap-3 lg:grid-cols-4">
-                  <div>
-                    <img
-                      src="/product-cards/product-of-the-day.svg"
-                      className="h-[34px] w-full dark:invert"
-                      alt="Cal.com was Product of the Day at ProductHunt"
-                    />
-                  </div>
-                  <div>
-                    <img
-                      src="/product-cards/product-of-the-week.svg"
-                      className="h-[34px] w-full dark:invert"
-                      alt="Cal.com was Product of the Week at ProductHunt"
-                    />
-                  </div>
-                  <div>
-                    <img
-                      src="/product-cards/product-of-the-month.svg"
-                      className="h-[34px] w-full dark:invert"
-                      alt="Cal.com was Product of the Month at ProductHunt"
-                    />
-                  </div>
-                </div>
-                <div className="mb-6 mr-12 grid w-full grid-cols-3 gap-5 pr-4 sm:gap-3 lg:grid-cols-4">
-                  <div>
-                    <img
-                      src="/product-cards/producthunt.svg"
-                      className="h-[54px] w-full"
-                      alt="ProductHunt Rating of 5 Stars"
-                    />
-                  </div>
-                  <div>
-                    <img
-                      src="/product-cards/google-reviews.svg"
-                      className="h-[54px] w-full"
-                      alt="Google Reviews Rating of 4.7 Stars"
-                    />
-                  </div>
-                  <div>
-                    <img
-                      src="/product-cards/g2.svg"
-                      className="h-[54px] w-full"
-                      alt="G2 Rating of 4.7 Stars"
-                    />
-                  </div>
-                </div>
-              </>
-            )}
-            <div className="border-default hidden rounded-bl-2xl rounded-br-none rounded-tl-2xl border border-r-0 border-dashed bg-black/[3%] dark:bg-white/5 lg:block lg:py-[6px] lg:pl-[6px]">
-              <img className="block dark:hidden" src="/mock-event-type-list.svg" alt="Cal.com Booking Page" />
-              <img
-                className="hidden dark:block"
-                src="/mock-event-type-list-dark.svg"
-                alt="Cal.com Booking Page"
-              />
-            </div>
-            <div className="mr-12 mt-8 hidden h-full w-full grid-cols-3 gap-4 overflow-hidden lg:grid">
-              {FEATURES.map((feature) => (
-                <>
-                  <div className="max-w-52 mb-8 flex flex-col leading-none sm:mb-0">
-                    <div className="text-emphasis items-center">
-                      <Icon name={feature.icon} className="mb-1 h-4 w-4" />
-                      <span className="text-sm font-medium">{t(feature.title)}</span>
-                    </div>
-                    <div className="text-subtle text-sm">
-                      <p>
-                        {t(
-                          feature.description,
-                          feature.i18nOptions && {
-                            ...feature.i18nOptions,
-                          }
-                        )}
-                      </p>
-                    </div>
-                  </div>
-                </>
-              ))}
-            </div>
-          </div>
-        </div>
-        <Toaster position="bottom-right" />
-      </div>
-    </>
-  );
-}
-=======
 import type { SignupProps } from "~/signup-view";
 import Signup from "~/signup-view";
 
 const Page = (props: SignupProps) => <Signup {...props} />;
->>>>>>> f52497f1
 
 export { getServerSideProps };
 Page.PageWrapper = PageWrapper;
