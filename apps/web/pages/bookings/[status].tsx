--- conflicted
+++ resolved
@@ -1,28 +1,6 @@
 import type { GetStaticPaths } from "next";
 
-<<<<<<< HEAD
-import { WipeMyCalActionButton } from "@calcom/app-store/wipemycalother/components";
-import dayjs from "@calcom/dayjs";
-import { FilterToggle } from "@calcom/features/bookings/components/FilterToggle";
-import { FiltersContainer } from "@calcom/features/bookings/components/FiltersContainer";
-import type { filterQuerySchema } from "@calcom/features/bookings/lib/useFilterQuery";
-import { useFilterQuery } from "@calcom/features/bookings/lib/useFilterQuery";
-import Shell from "@calcom/features/shell/Shell";
-import { useLocale } from "@calcom/lib/hooks/useLocale";
-import { useParamsWithFallback } from "@calcom/lib/hooks/useParamsWithFallback";
-import type { RouterOutputs } from "@calcom/trpc/react";
-import { trpc } from "@calcom/trpc/react";
-import { HorizontalTabs } from "@calcom/ui";
-import type { VerticalTabItemProps, HorizontalTabItemProps } from "@calcom/ui";
-import { Alert, Button, EmptyScreen } from "@calcom/ui";
-import { Calendar } from "@calcom/ui/components/icon";
-
-import { getStaticProps } from "@lib/bookings/[status]/getStaticProps";
-import { useInViewObserver } from "@lib/hooks/useInViewObserver";
-import useMeQuery from "@lib/hooks/useMeQuery";
-=======
 import { getLayout } from "@calcom/features/MainLayout";
->>>>>>> 6643d3c2
 
 import PageWrapper from "@components/PageWrapper";
 
@@ -31,120 +9,6 @@
 
 export { getStaticProps } from "~/bookings/views/bookings-listing-view.getStaticProps";
 
-<<<<<<< HEAD
-  return (
-    <Shell
-      withoutMain={false}
-      hideHeadingOnMobile
-      heading={t("bookings")}
-      subtitle={t("bookings_description")}
-      title="Bookings"
-      description="Create events to share for people to book on your calendar.">
-      <div className="flex flex-col">
-        <div className="flex flex-row flex-wrap justify-between">
-          <HorizontalTabs tabs={tabs} />
-          <FilterToggle setIsFiltersVisible={setIsFiltersVisible} />
-        </div>
-        <FiltersContainer isFiltersVisible={isFiltersVisible} />
-        <main className="w-full">
-          <div className="flex w-full flex-col" ref={animationParentRef}>
-            {query.status === "error" && (
-              <Alert severity="error" title={t("something_went_wrong")} message={query.error.message} />
-            )}
-            {(query.status === "pending" || query.isPaused) && <SkeletonLoader />}
-            {query.status === "success" && !isEmpty && (
-              <>
-                {!!bookingsToday.length && status === "upcoming" && (
-                  <div className="mb-6 pt-2 xl:pt-0">
-                    <WipeMyCalActionButton bookingStatus={status} bookingsEmpty={isEmpty} />
-                    <p className="text-subtle mb-2 text-xs font-medium uppercase leading-4">{t("today")}</p>
-                    <div className="border-subtle overflow-hidden rounded-md border">
-                      <table className="w-full max-w-full table-fixed">
-                        <tbody className="bg-default divide-subtle divide-y" data-testid="today-bookings">
-                          <Fragment>
-                            {bookingsToday.map((booking: BookingOutput) => (
-                              <BookingListItem
-                                key={booking.id}
-                                loggedInUser={{
-                                  userId: user?.id,
-                                  userTimeZone: user?.timeZone,
-                                  userTimeFormat: user?.timeFormat,
-                                  userEmail: user?.email,
-                                }}
-                                listingStatus={status}
-                                recurringInfo={recurringInfoToday}
-                                {...booking}
-                              />
-                            ))}
-                          </Fragment>
-                        </tbody>
-                      </table>
-                    </div>
-                  </div>
-                )}
-                <div className="pt-2 xl:pt-0">
-                  <div className="border-subtle overflow-hidden rounded-md border">
-                    <table data-testid={`${status}-bookings`} className="w-full max-w-full table-fixed">
-                      <tbody className="bg-default divide-subtle divide-y" data-testid="bookings">
-                        {query.data.pages.map((page, index) => (
-                          <Fragment key={index}>
-                            {page.bookings.filter(filterBookings).map((booking: BookingOutput) => {
-                              const recurringInfo = page.recurringInfo.find(
-                                (info) => info.recurringEventId === booking.recurringEventId
-                              );
-                              return (
-                                <BookingListItem
-                                  key={booking.id}
-                                  loggedInUser={{
-                                    userId: user?.id,
-                                    userTimeZone: user?.timeZone,
-                                    userTimeFormat: user?.timeFormat,
-                                    userEmail: user?.email,
-                                  }}
-                                  listingStatus={status}
-                                  recurringInfo={recurringInfo}
-                                  {...booking}
-                                />
-                              );
-                            })}
-                          </Fragment>
-                        ))}
-                      </tbody>
-                    </table>
-                  </div>
-                  <div className="text-default p-4 text-center" ref={buttonInView.ref}>
-                    <Button
-                      color="minimal"
-                      loading={query.isFetchingNextPage}
-                      disabled={!query.hasNextPage}
-                      onClick={() => query.fetchNextPage()}>
-                      {query.hasNextPage ? t("load_more_results") : t("no_more_results")}
-                    </Button>
-                  </div>
-                </div>
-              </>
-            )}
-            {query.status === "success" && isEmpty && (
-              <div className="flex items-center justify-center pt-2 xl:pt-0">
-                <EmptyScreen
-                  Icon={Calendar}
-                  headline={t("no_status_bookings_yet", { status: t(status).toLowerCase() })}
-                  description={t("no_status_bookings_yet_description", {
-                    status: t(status).toLowerCase(),
-                    description: t(descriptionByStatus[status]),
-                  })}
-                />
-              </div>
-            )}
-          </div>
-        </main>
-      </div>
-    </Shell>
-  );
-}
-
-Bookings.PageWrapper = PageWrapper;
-=======
 const BookingsListingPage = new Proxy<{
   (): JSX.Element;
   PageWrapper?: typeof PageWrapper;
@@ -153,7 +17,6 @@
 
 BookingsListingPage.PageWrapper = PageWrapper;
 BookingsListingPage.getLayout = getLayout;
->>>>>>> 6643d3c2
 
 export const getStaticPaths: GetStaticPaths = () => {
   return {
