import { useRouter } from "next/navigation";
<<<<<<< HEAD
import { useForm } from "react-hook-form";

=======
import { useMemo, useState } from "react";
import { Controller, useFieldArray, useForm, useWatch } from "react-hook-form";

import dayjs from "@calcom/dayjs";
import { DateOverrideInputDialog, DateOverrideList } from "@calcom/features/schedules";
import Schedule from "@calcom/features/schedules/components/Schedule";
import Shell from "@calcom/features/shell/Shell";
import { classNames } from "@calcom/lib";
import { availabilityAsString } from "@calcom/lib/availability";
import { withErrorFromUnknown } from "@calcom/lib/getClientErrorFromUnknown";
>>>>>>> af6899d1
import { useCompatSearchParams } from "@calcom/lib/hooks/useCompatSearchParams";
import { useLocale } from "@calcom/lib/hooks/useLocale";
import { HttpError } from "@calcom/lib/http-error";
import { AvailabilitySettings } from "@calcom/platform-atoms";
import { trpc } from "@calcom/trpc/react";
import useMeQuery from "@calcom/trpc/react/hooks/useMeQuery";
<<<<<<< HEAD
import type { Schedule as ScheduleType, TimeRange } from "@calcom/types/schedule";
import { showToast } from "@calcom/ui";
=======
import type { Schedule as ScheduleType, TimeRange, WorkingHours } from "@calcom/types/schedule";
import {
  Button,
  ConfirmationDialogContent,
  Dialog,
  DialogTrigger,
  Form,
  Label,
  showToast,
  Skeleton,
  SkeletonText,
  Switch,
  TimezoneSelect,
  Tooltip,
  VerticalDivider,
} from "@calcom/ui";
import { ArrowLeft, Info, MoreVertical, Plus, Trash } from "@calcom/ui/components/icon";
>>>>>>> af6899d1

import PageWrapper from "@components/PageWrapper";

export type AvailabilityFormValues = {
  name: string;
  schedule: ScheduleType;
  dateOverrides: { ranges: TimeRange[] }[];
  timeZone: string;
  isDefault: boolean;
};

<<<<<<< HEAD
export default function Availability() {
  const searchParams = useCompatSearchParams();
  const { t } = useLocale();
  const router = useRouter();
  const utils = trpc.useContext();
=======
const useExcludedDates = () => {
  const watchValues = useWatch<AvailabilityFormValues>({ name: "dateOverrides" }) as {
    ranges: TimeRange[];
  }[];
  return useMemo(() => {
    return watchValues?.map((field) => dayjs(field.ranges[0].start).utc().format("YYYY-MM-DD"));
  }, [watchValues]);
};

const useSettings = () => {
  const { data } = useMeQuery();
  return {
    hour12: data?.timeFormat === 12,
    timeZone: data?.timeZone,
  };
};

const DateOverride = ({ workingHours }: { workingHours: WorkingHours[] }) => {
  const { hour12 } = useSettings();
  const { append, replace, fields } = useFieldArray<AvailabilityFormValues, "dateOverrides">({
    name: "dateOverrides",
  });
  const excludedDates = useExcludedDates();
  const { t } = useLocale();
  return (
    <div className="p-6">
      <h3 className="text-emphasis font-medium leading-6">
        {t("date_overrides")}{" "}
        <Tooltip content={t("date_overrides_info")}>
          <span className="inline-block align-middle">
            <Info className="h-4 w-4" />
          </span>
        </Tooltip>
      </h3>
      <p className="text-subtle mb-4 text-sm">{t("date_overrides_subtitle")}</p>
      <div className="space-y-2">
        <DateOverrideList
          hour12={hour12}
          replace={replace}
          fields={fields}
          excludedDates={excludedDates}
          workingHours={workingHours}
        />
        <DateOverrideInputDialog
          workingHours={workingHours}
          excludedDates={excludedDates}
          onChange={(ranges) => ranges.forEach((range) => append({ ranges: [range] }))}
          Trigger={
            <Button color="secondary" StartIcon={Plus} data-testid="add-override">
              {t("add_an_override")}
            </Button>
          }
        />
      </div>
    </div>
  );
};

const DeleteDialogButton = ({
  disabled,
  scheduleId,
  buttonClassName,
  onDeleteConfirmed,
}: {
  disabled?: boolean;
  onDeleteConfirmed?: () => void;
  buttonClassName: string;
  scheduleId: number;
}) => {
  const { t } = useLocale();
  const router = useRouter();
  const utils = trpc.useUtils();
  const { isPending, mutate } = trpc.viewer.availability.schedule.delete.useMutation({
    onError: withErrorFromUnknown((err) => {
      showToast(err.message, "error");
    }),
    onSettled: () => {
      utils.viewer.availability.list.invalidate();
    },
    onSuccess: () => {
      showToast(t("schedule_deleted_successfully"), "success");
      router.push("/availability");
    },
  });

  return (
    <Dialog>
      <DialogTrigger asChild>
        <Button
          StartIcon={Trash}
          variant="icon"
          color="destructive"
          aria-label={t("delete")}
          className={buttonClassName}
          disabled={disabled}
          tooltip={disabled ? t("requires_at_least_one_schedule") : t("delete")}
        />
      </DialogTrigger>
      <ConfirmationDialogContent
        isPending={isPending}
        variety="danger"
        title={t("delete_schedule")}
        confirmBtnText={t("delete")}
        loadingText={t("delete")}
        onConfirm={() => {
          scheduleId && mutate({ scheduleId });
          onDeleteConfirmed?.();
        }}>
        {t("delete_schedule_description")}
      </ConfirmationDialogContent>
    </Dialog>
  );
};

// Simplify logic by assuming this will never be opened on a large screen
const SmallScreenSideBar = ({ open, children }: { open: boolean; children: JSX.Element }) => {
  return (
    <div
      className={classNames(
        open
          ? "fadeIn fixed inset-0 z-50 bg-neutral-800 bg-opacity-70 transition-opacity dark:bg-opacity-70 sm:hidden"
          : ""
      )}>
      <div
        className={classNames(
          "bg-default fixed right-0 z-20 flex h-screen w-80 flex-col space-y-2 overflow-x-hidden rounded-md px-2 pb-3 transition-transform",
          open ? "translate-x-0 opacity-100" : "translate-x-full opacity-0"
        )}>
        {open ? children : null}
      </div>
    </div>
  );
};
export default function Availability() {
  const searchParams = useCompatSearchParams();
  const { t, i18n } = useLocale();
  const utils = trpc.useUtils();
>>>>>>> af6899d1
  const me = useMeQuery();
  const scheduleId = searchParams?.get("schedule") ? Number(searchParams.get("schedule")) : -1;
  const fromEventType = searchParams?.get("fromEventType");
  const { timeFormat } = me.data || { timeFormat: null };
  const { data: schedule, isPending } = trpc.viewer.availability.schedule.get.useQuery(
    { scheduleId },
    {
      enabled: !!scheduleId,
    }
  );

  const form = useForm<AvailabilityFormValues>({
    values: schedule && {
      ...schedule,
      schedule: schedule?.availability || [],
    },
  });
  const updateMutation = trpc.viewer.availability.schedule.update.useMutation({
    onSuccess: async ({ prevDefaultId, currentDefaultId, ...data }) => {
      if (prevDefaultId && currentDefaultId) {
        // check weather the default schedule has been changed by comparing  previous default schedule id and current default schedule id.
        if (prevDefaultId !== currentDefaultId) {
          // if not equal, invalidate previous default schedule id and refetch previous default schedule id.
          utils.viewer.availability.schedule.get.invalidate({ scheduleId: prevDefaultId });
          utils.viewer.availability.schedule.get.refetch({ scheduleId: prevDefaultId });
        }
      }
      utils.viewer.availability.schedule.get.invalidate({ scheduleId: data.schedule.id });
      utils.viewer.availability.list.invalidate();
      showToast(
        t("availability_updated_successfully", {
          scheduleName: data.schedule.name,
        }),
        "success"
      );
    },
    onError: (err) => {
      if (err instanceof HttpError) {
        const message = `${err.statusCode}: ${err.message}`;
        showToast(message, "error");
      }
    },
  });

  return (
    <AvailabilitySettings
      schedule={
        schedule
          ? {
              name: schedule.name,
              id: schedule.id,
              isLastSchedule: schedule.isLastSchedule,
              isDefault: schedule.isDefault,
              workingHours: schedule.workingHours,
              dateOverrides: schedule.dateOverrides,
              timeZone: schedule.timeZone,
              availability: schedule.availability || [],
              schedule: schedule.schedule || [],
            }
          : undefined
      }
<<<<<<< HEAD
      isDeleting={deleteMutation.isPending}
      isLoading={isPending}
      isSaving={updateMutation.isPending}
      timeFormat={timeFormat}
      weekStart={me.data?.weekStart || "Sunday"}
      backPath={fromEventType ? true : "/availability"}
      handleDelete={() => {
        scheduleId && deleteMutation.mutate({ scheduleId });
      }}
      handleSubmit={async ({ dateOverrides, ...values }) => {
        scheduleId &&
          updateMutation.mutate({
            scheduleId,
            dateOverrides: dateOverrides.flatMap((override) => override.ranges),
            ...values,
          });
      }}
    />
=======
      CTA={
        <div className="flex items-center justify-end">
          <div className="sm:hover:bg-muted hidden items-center rounded-md px-2 sm:flex">
            {!openSidebar ? (
              <>
                <Skeleton
                  as={Label}
                  htmlFor="hiddenSwitch"
                  className="mt-2 cursor-pointer self-center pe-2"
                  loadingClassName="me-4">
                  {t("set_to_default")}
                </Skeleton>
                <Controller
                  control={form.control}
                  name="isDefault"
                  render={({ field: { value, onChange } }) => (
                    <Switch
                      id="hiddenSwitch"
                      disabled={isPending || schedule?.isDefault}
                      checked={value}
                      onCheckedChange={onChange}
                    />
                  )}
                />
              </>
            ) : null}
          </div>

          <VerticalDivider className="hidden sm:inline" />
          <DeleteDialogButton
            buttonClassName="hidden sm:inline"
            scheduleId={scheduleId}
            disabled={schedule?.isLastSchedule}
          />
          <VerticalDivider className="hidden sm:inline" />

          <SmallScreenSideBar open={openSidebar}>
            <>
              <div className="flex flex-row items-center pt-5">
                <Button
                  StartIcon={ArrowLeft}
                  color="minimal"
                  onClick={() => {
                    setOpenSidebar(false);
                  }}
                />
                <p className="-ml-2">{t("availability_settings")}</p>
                <DeleteDialogButton
                  buttonClassName="ml-16 inline"
                  scheduleId={scheduleId}
                  disabled={schedule?.isLastSchedule}
                  onDeleteConfirmed={() => {
                    setOpenSidebar(false);
                  }}
                />
              </div>
              <div className="flex flex-col px-2 py-2">
                <Skeleton as={Label}>{t("name")}</Skeleton>
                <Controller
                  control={form.control}
                  name="name"
                  render={({ field }) => (
                    <input
                      className="hover:border-emphasis dark:focus:border-emphasis border-default bg-default placeholder:text-muted text-emphasis focus:ring-brand-default disabled:bg-subtle disabled:hover:border-subtle focus:border-subtle mb-2 block h-9 w-full rounded-md border px-3 py-2 text-sm leading-4 focus:outline-none focus:ring-2 disabled:cursor-not-allowed"
                      {...field}
                    />
                  )}
                />
              </div>

              <div className="flex h-9 flex-row-reverse items-center justify-end gap-3 px-2">
                <Skeleton
                  as={Label}
                  htmlFor="hiddenSwitch"
                  className="mt-2 cursor-pointer self-center pr-2 sm:inline">
                  {t("set_to_default")}
                </Skeleton>
                <Controller
                  control={form.control}
                  name="isDefault"
                  render={({ field: { value, onChange } }) => (
                    <Switch
                      id="hiddenSwitch"
                      disabled={isPending || value}
                      checked={value}
                      onCheckedChange={onChange}
                    />
                  )}
                />
              </div>

              <div className="min-w-40 col-span-3 space-y-2 px-2 py-4 lg:col-span-1">
                <div className="xl:max-w-80 w-full pr-4 sm:ml-0 sm:mr-36 sm:p-0">
                  <div>
                    <Skeleton
                      as={Label}
                      htmlFor="timeZone-sm-viewport"
                      className="mb-0 inline-block leading-none">
                      {t("timezone")}
                    </Skeleton>
                    <Controller
                      control={form.control}
                      name="timeZone"
                      render={({ field: { onChange, value } }) =>
                        value ? (
                          <TimezoneSelect
                            inputId="timeZone-sm-viewport"
                            value={value}
                            className="focus:border-brand-default border-default mt-1 block w-72 rounded-md text-sm"
                            onChange={(timezone) => onChange(timezone.value)}
                          />
                        ) : (
                          <SelectSkeletonLoader className="mt-1 w-72" />
                        )
                      }
                    />
                  </div>
                  <hr className="border-subtle my-7" />
                  <div className="rounded-md md:block">
                    <Skeleton as="h3" className="mb-0 inline-block text-sm font-medium">
                      {t("something_doesnt_look_right")}
                    </Skeleton>
                    <div className="mt-3 flex">
                      <Skeleton as={Button} href="/availability/troubleshoot" color="secondary">
                        {t("launch_troubleshooter")}
                      </Skeleton>
                    </div>
                  </div>
                </div>
              </div>
            </>
          </SmallScreenSideBar>

          <div className="border-default border-l-2" />
          <Button
            className="ml-4 lg:ml-0"
            type="submit"
            form="availability-form"
            loading={updateMutation.isPending}>
            {t("save")}
          </Button>
          <Button
            className="ml-3 sm:hidden"
            StartIcon={MoreVertical}
            variant="icon"
            color="secondary"
            onClick={() => setOpenSidebar(true)}
          />
        </div>
      }>
      <div className="mt-4 w-full md:mt-0">
        <Form
          form={form}
          id="availability-form"
          handleSubmit={async ({ dateOverrides, ...values }) => {
            scheduleId &&
              updateMutation.mutate({
                scheduleId,
                dateOverrides: dateOverrides.flatMap((override) => override.ranges),
                ...values,
              });
          }}
          className="flex flex-col sm:mx-0 xl:flex-row xl:space-x-6">
          <div className="flex-1 flex-row xl:mr-0">
            <div className="border-subtle mb-6 rounded-md border">
              <div>
                {typeof me.data?.weekStart === "string" && (
                  <Schedule
                    control={form.control}
                    name="schedule"
                    weekStart={
                      ["Sunday", "Monday", "Tuesday", "Wednesday", "Thursday", "Friday", "Saturday"].indexOf(
                        me.data?.weekStart
                      ) as 0 | 1 | 2 | 3 | 4 | 5 | 6
                    }
                  />
                )}
              </div>
            </div>
            <div className="border-subtle my-6 rounded-md border">
              {schedule?.workingHours && <DateOverride workingHours={schedule.workingHours} />}
            </div>
          </div>
          <div className="min-w-40 col-span-3 hidden space-y-2 md:block lg:col-span-1">
            <div className="xl:max-w-80 w-full pr-4 sm:ml-0 sm:mr-36 sm:p-0">
              <div>
                <Skeleton
                  as={Label}
                  htmlFor="timeZone-lg-viewport"
                  className="mb-0 inline-block leading-none">
                  {t("timezone")}
                </Skeleton>
                <Controller
                  name="timeZone"
                  render={({ field: { onChange, value } }) =>
                    value ? (
                      <TimezoneSelect
                        inputId="timeZone-lg-viewport"
                        value={value}
                        className="focus:border-brand-default border-default mt-1 block w-72 rounded-md text-sm"
                        onChange={(timezone) => onChange(timezone.value)}
                      />
                    ) : (
                      <SelectSkeletonLoader className="mt-1 w-72" />
                    )
                  }
                />
              </div>
              <hr className="border-subtle my-6 mr-8" />
              <div className="rounded-md">
                <Skeleton as="h3" className="mb-0 inline-block text-sm font-medium">
                  {t("something_doesnt_look_right")}
                </Skeleton>
                <div className="mt-3 flex">
                  <Skeleton as={Button} href="/availability/troubleshoot" color="secondary">
                    {t("launch_troubleshooter")}
                  </Skeleton>
                </div>
              </div>
            </div>
          </div>
        </Form>
      </div>
    </Shell>
>>>>>>> af6899d1
  );
}

Availability.PageWrapper = PageWrapper;<|MERGE_RESOLUTION|>--- conflicted
+++ resolved
@@ -1,8 +1,4 @@
 import { useRouter } from "next/navigation";
-<<<<<<< HEAD
-import { useForm } from "react-hook-form";
-
-=======
 import { useMemo, useState } from "react";
 import { Controller, useFieldArray, useForm, useWatch } from "react-hook-form";
 
@@ -13,17 +9,11 @@
 import { classNames } from "@calcom/lib";
 import { availabilityAsString } from "@calcom/lib/availability";
 import { withErrorFromUnknown } from "@calcom/lib/getClientErrorFromUnknown";
->>>>>>> af6899d1
 import { useCompatSearchParams } from "@calcom/lib/hooks/useCompatSearchParams";
 import { useLocale } from "@calcom/lib/hooks/useLocale";
 import { HttpError } from "@calcom/lib/http-error";
-import { AvailabilitySettings } from "@calcom/platform-atoms";
 import { trpc } from "@calcom/trpc/react";
 import useMeQuery from "@calcom/trpc/react/hooks/useMeQuery";
-<<<<<<< HEAD
-import type { Schedule as ScheduleType, TimeRange } from "@calcom/types/schedule";
-import { showToast } from "@calcom/ui";
-=======
 import type { Schedule as ScheduleType, TimeRange, WorkingHours } from "@calcom/types/schedule";
 import {
   Button,
@@ -40,10 +30,11 @@
   Tooltip,
   VerticalDivider,
 } from "@calcom/ui";
+import { EditableHeading } from "@calcom/ui";
 import { ArrowLeft, Info, MoreVertical, Plus, Trash } from "@calcom/ui/components/icon";
->>>>>>> af6899d1
 
 import PageWrapper from "@components/PageWrapper";
+import { SelectSkeletonLoader } from "@components/availability/SkeletonLoader";
 
 export type AvailabilityFormValues = {
   name: string;
@@ -53,13 +44,6 @@
   isDefault: boolean;
 };
 
-<<<<<<< HEAD
-export default function Availability() {
-  const searchParams = useCompatSearchParams();
-  const { t } = useLocale();
-  const router = useRouter();
-  const utils = trpc.useContext();
-=======
 const useExcludedDates = () => {
   const watchValues = useWatch<AvailabilityFormValues>({ name: "dateOverrides" }) as {
     ranges: TimeRange[];
@@ -74,11 +58,12 @@
   return {
     hour12: data?.timeFormat === 12,
     timeZone: data?.timeZone,
+    userTimeFormat: data?.timeFormat || null,
   };
 };
 
 const DateOverride = ({ workingHours }: { workingHours: WorkingHours[] }) => {
-  const { hour12 } = useSettings();
+  const { hour12, userTimeFormat } = useSettings();
   const { append, replace, fields } = useFieldArray<AvailabilityFormValues, "dateOverrides">({
     name: "dateOverrides",
   });
@@ -97,6 +82,7 @@
       <p className="text-subtle mb-4 text-sm">{t("date_overrides_subtitle")}</p>
       <div className="space-y-2">
         <DateOverrideList
+          userTimeFormat={userTimeFormat}
           hour12={hour12}
           replace={replace}
           fields={fields}
@@ -104,6 +90,7 @@
           workingHours={workingHours}
         />
         <DateOverrideInputDialog
+          userTimeFormat={userTimeFormat}
           workingHours={workingHours}
           excludedDates={excludedDates}
           onChange={(ranges) => ranges.forEach((range) => append({ ranges: [range] }))}
@@ -197,11 +184,11 @@
   const searchParams = useCompatSearchParams();
   const { t, i18n } = useLocale();
   const utils = trpc.useUtils();
->>>>>>> af6899d1
   const me = useMeQuery();
   const scheduleId = searchParams?.get("schedule") ? Number(searchParams.get("schedule")) : -1;
   const fromEventType = searchParams?.get("fromEventType");
   const { timeFormat } = me.data || { timeFormat: null };
+  const [openSidebar, setOpenSidebar] = useState(false);
   const { data: schedule, isPending } = trpc.viewer.availability.schedule.get.useQuery(
     { scheduleId },
     {
@@ -243,42 +230,32 @@
   });
 
   return (
-    <AvailabilitySettings
-      schedule={
-        schedule
-          ? {
-              name: schedule.name,
-              id: schedule.id,
-              isLastSchedule: schedule.isLastSchedule,
-              isDefault: schedule.isDefault,
-              workingHours: schedule.workingHours,
-              dateOverrides: schedule.dateOverrides,
-              timeZone: schedule.timeZone,
-              availability: schedule.availability || [],
-              schedule: schedule.schedule || [],
-            }
-          : undefined
+    <Shell
+      backPath={fromEventType ? true : "/availability"}
+      title={schedule?.name ? `${schedule.name} | ${t("availability")}` : t("availability")}
+      heading={
+        <Controller
+          control={form.control}
+          name="name"
+          render={({ field }) => (
+            <EditableHeading isReady={!isPending} {...field} data-testid="availablity-title" />
+          )}
+        />
       }
-<<<<<<< HEAD
-      isDeleting={deleteMutation.isPending}
-      isLoading={isPending}
-      isSaving={updateMutation.isPending}
-      timeFormat={timeFormat}
-      weekStart={me.data?.weekStart || "Sunday"}
-      backPath={fromEventType ? true : "/availability"}
-      handleDelete={() => {
-        scheduleId && deleteMutation.mutate({ scheduleId });
-      }}
-      handleSubmit={async ({ dateOverrides, ...values }) => {
-        scheduleId &&
-          updateMutation.mutate({
-            scheduleId,
-            dateOverrides: dateOverrides.flatMap((override) => override.ranges),
-            ...values,
-          });
-      }}
-    />
-=======
+      subtitle={
+        schedule ? (
+          schedule.schedule
+            .filter((availability) => !!availability.days.length)
+            .map((availability) => (
+              <span key={availability.id}>
+                {availabilityAsString(availability, { locale: i18n.language, hour12: timeFormat === 12 })}
+                <br />
+              </span>
+            ))
+        ) : (
+          <SkeletonText className="h-4 w-48" />
+        )
+      }
       CTA={
         <div className="flex items-center justify-end">
           <div className="sm:hover:bg-muted hidden items-center rounded-md px-2 sm:flex">
@@ -503,7 +480,6 @@
         </Form>
       </div>
     </Shell>
->>>>>>> af6899d1
   );
 }
 
