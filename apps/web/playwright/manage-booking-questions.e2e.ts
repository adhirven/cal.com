--- conflicted
+++ resolved
@@ -79,7 +79,9 @@
             email: "booker@example.com",
           });
           await expect(page.locator("[data-testid=success-page]")).toBeVisible();
-          expect(await page.locator('[data-testid="attendee-name"]').nth(0).textContent()).toBe("John Doe");
+          expect(await page.locator('[data-testid="attendee-name-John Doe"]').nth(0).textContent()).toBe(
+            "John Doe"
+          );
           await expectWebhookToBeCalled(webhookReceiver, {
             triggerEvent: WebhookTriggerEvents.BOOKING_CREATED,
             payload: {
@@ -186,7 +188,6 @@
   bookerVariant: BookerVariants
 ) {
   await page.click('[href$="tabName=advanced"]');
-<<<<<<< HEAD
 
   await test.step("Check that all the system questions are shown in the list", async () => {
     await page.locator("[data-testid=field-name]").isVisible();
@@ -198,8 +199,6 @@
     // await page.locator("data-testid=field-location").isVisible();
   });
 
-=======
->>>>>>> fcb0fce7
   await test.step("Add Question and see that it's shown on Booking Page at appropriate position", async () => {
     await addQuestionAndSave({
       page,
