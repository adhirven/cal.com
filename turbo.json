{
  "$schema": "https://turborepo.org/schema.json",
  "pipeline": {
    "@calcom/prisma#build": {
      "cache": false,
      "dependsOn": ["post-install"]
    },
    "@calcom/prisma#db-migrate": {
      "cache": false,
      "dependsOn": ["@calcom/prisma#db-up"],
      "inputs": ["./schema.prisma", "./migrations/**/*.sql"]
    },
    "@calcom/prisma#db-seed": {
      "cache": false,
      "dependsOn": ["@calcom/prisma#db-migrate"]
    },
    "@calcom/prisma#db-up": {
      "cache": false
    },
    "@calcom/prisma#dx": {
      "cache": false,
      "dependsOn": ["@calcom/prisma#db-migrate"]
    },
    "@calcom/trpc#build": {
      "outputs": ["./types"]
    },
    "@calcom/web#build": {
      "dependsOn": ["^build"],
      "outputs": [".next/**"],
      "env": [
        "NEXT_PUBLIC_AVAILABILITY_SCHEDULE_INTERVAL",
        "NEXT_PUBLIC_BOOKER_NUMBER_OF_DAYS_TO_LOAD",
        "NEXT_PUBLIC_IS_E2E",
        "NEXT_PUBLIC_SENTRY_DSN",
        "NEXT_PUBLIC_STRIPE_PREMIUM_PLAN_PRICE_MONTHLY",
        "NEXT_PUBLIC_STRIPE_PREMIUM_PLAN_PRODUCT_ID",
        "NEXT_PUBLIC_STRIPE_PUBLIC_KEY",
        "NEXT_PUBLIC_STRIPE_TEAM_MONTHLY_PRICE_ID",
        "NEXT_PUBLIC_WEBAPP_URL",
        "NEXT_PUBLIC_WEBSITE_URL",
        "SENTRY_TRACES_SAMPLE_RATE",
        "STRIPE_PREMIUM_PLAN_PRODUCT_ID",
        "STRIPE_TEAM_MONTHLY_PRICE_ID",
        "STRIPE_TEAM_PRODUCT_ID",
        "STRIPE_ORG_MONTHLY_PRICE_ID",
        "NEXT_PUBLIC_API_V2_URL",
        "NEXT_PUBLIC_VAPID_PUBLIC_KEY",
        "BUILD_STANDALONE"
      ]
    },
    "@calcom/web#dx": {
      "cache": false,
      "dependsOn": ["@calcom/prisma#dx"]
    },
    "@calcom/web#start": {
      "cache": false,
      "dependsOn": []
    },
    "@calcom/api-v2#build": {
      "dependsOn": ["^build"],
      "env": [
        "NODE_ENV",
        "API_PORT",
        "DATABASE_READ_URL",
        "DATABASE_WRITE_URL",
        "LOG_LEVEL",
        "NEXTAUTH_SECRET"
      ]
    },
    "@calcom/ai#build": {
      "env": [
        "FRONTEND_URL",
        "BACKEND_URL",
        "APP_ID",
        "APP_URL",
        "SENDER_DOMAIN",
        "PARSE_KEY",
        "NODE_ENV",
        "OPENAI_API_KEY",
        "SENDGRID_API_KEY",
        "DATABASE_URL"
      ]
    },
    "@calcom/website#build": {
      "dependsOn": ["^build"],
      "outputs": [".next/**"],
      "env": [
        "CSP_POLICY",
        "DATABASE_URL",
        "DATOCMS_API_TOKEN",
        "DATOCMS_GRAPHQL_ENDPOINT",
        "DATOCMS_WEBHOOK_SECRET",
        "DATOCMS_PREVIEW_SECRET",
        "ENVIRONMENT_URL",
        "NEXT_PUBLIC_AVAILABILITY_SCHEDULE_INTERVAL",
        "NEXT_PUBLIC_IS_PREMIUM_NEW_PLAN",
        "NEXT_PUBLIC_STRIPE_FREE_PLAN_PRICE",
        "NEXT_PUBLIC_STRIPE_PREMIUM_NEW_PLAN_PRICE",
        "NEXT_PUBLIC_STRIPE_PREMIUM_PLAN_PRICE",
        "NEXT_PUBLIC_STRIPE_PRO_PLAN_PRICE",
        "NEXT_PUBLIC_STRIPE_PUBLIC_KEY",
        "NEXT_PUBLIC_WEBAPP_URL",
        "NEXT_PUBLIC_WEBSITE_URL",
        "NEXT_PUBLIC_VERCEL_ENV",
        "NEXT_PUBLIC_VERCEL_BRANCH_URL",
        "SENDGRID_VERIFICATION_KEY",
        "STRIPE_FREE_PLAN_PRODUCT_ID",
        "STRIPE_PREMIUM_PLAN_PRODUCT_ID",
        "STRIPE_PRO_PLAN_PRODUCT_ID",
        "STRIPE_SUPPORT_TABLE",
        "MOTIFLAND_REST_ENDPOINT",
        "MOTIFLAND_DOCS_API_KEY",
        "MOTIFLAND_DOCS_PROJECT_ID"
      ]
    },
    "build": {
      "dependsOn": ["^build"],
      "outputs": ["dist/**", ".next/**"]
    },
    "db-deploy": {
      "cache": false,
      "inputs": ["./migrations/**/*.sql", "./prisma/migrations/**/*.sql"]
    },
    "db-seed": {},
    "deploy": {
      "cache": false,
      "dependsOn": ["@calcom/web#build"]
    },
    "clean": {
      "cache": false,
      "outputs": ["dist/**", "build/**"]
    },
    "dev": {
      "dependsOn": ["//#env-check:common", "//#env-check:app-store"],
      "cache": false
    },
    "dx": {
      "dependsOn": ["//#env-check:common", "//#env-check:app-store"],
      "cache": false
    },
    "lint": {
      "cache": false
    },
    "lint:fix": {
      "cache": false
    },
    "lint:report": {
      "cache": false,
      "outputs": ["lint-results"]
    },
    "post-install": {
      "dependsOn": [],
      "outputs": ["../../node_modules/@prisma/client/**", "../../node_modules/@prisma/admin-client/**"],
      "inputs": ["./schema.prisma", "./prisma/schema.prisma"],
      "env": ["PRISMA_GENERATE_DATAPROXY"]
    },
    "@calcom/prisma#post-install": {
      "cache": false,
      "outputs": ["dist/**", "build/**"]
    },
    "start": {
      "outputs": ["dist/**", "build/**"]
    },
    "embed-tests": {
      "cache": false,
      "outputs": ["dist/**", "build/**"]
    },
    "embed-tests-quick": {
      "cache": false,
      "outputs": ["dist/**", "build/**"]
    },
    "type-check": {
      "cache": false
    },
    "type-check:ci": {
      "cache": false
    },
    "@calcom/prisma#db-reset": {
      "cache": false,
      "outputs": ["dist/**", "build/**"]
    },
    "@calcom/app-store-cli#build": {
      "cache": false,
      "inputs": ["../../app-store/**/**"],
      "outputs": ["../../app-store/apps.server.generated.ts", "../../app-store/apps.browser.generated.tsx"]
    },
    "@calcom/embed-react#type-check": {
      "dependsOn": ["@calcom/embed-core#build", "@calcom/embed-snippet#build"],
      "outputs": ["dist/**", "build/**"]
    },
    "@calcom/embed-core#build": {
      "cache": false,
      "outputs": ["../../../apps/web/public/embed/**"],
      "env": [
        "EMBED_PUBLIC_VERCEL_URL",
        "EMBED_PUBLIC_WEBAPP_URL",
        "EMBED_PUBLIC_EMBED_FINGER_PRINT",
        "EMBED_PUBLIC_EMBED_VERSION"
      ]
    },
    "embed-tests-update-snapshots:ci": {
      "cache": false,
      "dependsOn": [
        "@calcom/prisma#db-seed",
        "@calcom/web#build",
        "^build",
        "^embed-tests-update-snapshots:ci"
      ],
      "outputs": ["dist/**", "build/**"]
    },
    "//#env-check:common": {
      "cache": false,
      "inputs": ["./.env.example", "./.env"],
      "outputs": ["./.env"]
    },
    "//#env-check:app-store": {
      "cache": false,
      "inputs": ["./.env.appStore.example", "./.env.appStore"],
      "outputs": ["./.env.appStore"]
    },
    "//#test": {
      "cache": false
    }
  },
  "globalDependencies": ["yarn.lock"],
  "globalEnv": [
    "AB_TEST_BUCKET_PROBABILITY",
    "ALLOWED_HOSTNAMES",
    "ANALYZE",
    "API_KEY_PREFIX",
    "APP_ROUTER_APPS_CATEGORIES_CATEGORY_ENABLED",
    "APP_ROUTER_APPS_CATEGORIES_ENABLED",
    "APP_ROUTER_APPS_ENABLED",
    "APP_ROUTER_APPS_INSTALLED_CATEGORY_ENABLED",
    "APP_ROUTER_APPS_SLUG_ENABLED",
    "APP_ROUTER_APPS_SLUG_SETUP_ENABLED",
    "APP_ROUTER_BOOKING_ENABLED",
    "APP_ROUTER_BOOKINGS_STATUS_ENABLED",
    "APP_ROUTER_EVENT_TYPES_ENABLED",
    "APP_ROUTER_GETTING_STARTED_STEP_ENABLED",
<<<<<<< HEAD
    "APP_ROUTER_SETTINGS_ADMIN_ENABLED",
=======
    "APP_ROUTER_SETTINGS_DEVELOPER_ENABLED",
>>>>>>> 4b6b9bad
    "APP_ROUTER_SETTINGS_MY_ACCOUNT_ENABLED",
    "APP_ROUTER_SETTINGS_PLATFORM_ENABLED",
    "APP_ROUTER_SETTINGS_ORG_ENABLED",
    "APP_ROUTER_SETTINGS_TEAMS_ENABLED",
    "APP_ROUTER_WORKFLOWS_ENABLED",
    "APP_ROUTER_VIDEO_ENABLED",
    "APP_ROUTER_AUTH_FORGOT_PASSWORD_ENABLED",
    "APP_ROUTER_AUTH_LOGIN_ENABLED",
    "APP_ROUTER_AUTH_LOGOUT_ENABLED",
    "APP_ROUTER_AUTH_NEW_ENABLED",
    "APP_ROUTER_AUTH_SAML_ENABLED",
    "APP_ROUTER_AUTH_ERROR_ENABLED",
    "APP_ROUTER_AUTH_PLATFORM_ENABLED",
    "APP_ROUTER_AUTH_OAUTH2_ENABLED",
    "APP_ROUTER_MORE_ENABLED",
    "APP_ROUTER_MAINTENANCE_ENABLED",
    "APP_ROUTER_UPGRADE_ENABLED",
    "APP_ROUTER_CONNECT_AND_JOIN_ENABLED",
    "APP_ROUTER_TEAM_ENABLED",
    "APP_ROUTER_TEAMS_ENABLED",
    "APP_ROUTER_AVAILABILITY_ENABLED",
    "APP_USER_NAME",
    "BASECAMP3_CLIENT_ID",
    "BASECAMP3_CLIENT_SECRET",
    "BASECAMP3_USER_AGENT",
    "BLACKLISTED_GUEST_EMAILS",
    "AUTH_BEARER_TOKEN_VERCEL",
    "BUILD_ID",
    "CAL_SIGNATURE_TOKEN",
    "CALCOM_PRIVATE_API_ROUTE",
    "CALCOM_APP_CREDENTIAL_ENCRYPTION_KEY",
    "CALCOM_CREDENTIAL_SYNC_ENDPOINT",
    "CALCOM_CREDENTIAL_SYNC_SECRET",
    "CALCOM_CREDENTIAL_SYNC_SECRET_HEADER_NAME",
    "CALCOM_ENV",
    "CALCOM_LICENSE_KEY",
    "CALCOM_QA_EMAIL",
    "CALCOM_QA_PASSWORD",
    "CALCOM_TELEMETRY_DISABLED",
    "CALCOM_CREDENTIAL_SYNC_HEADER_NAME",
    "CALENDSO_ENCRYPTION_KEY",
    "CALCOM_CREDENTIAL_SYNC_SECRET",
    "CI",
    "CLOSECOM_API_KEY",
    "CRON_API_KEY",
    "CRON_SECRET",
    "CRON_ENABLE_APP_SYNC",
    "CLOUDFLARE_TURNSTILE_SECRET",
    "DAILY_API_KEY",
    "DAILY_SCALE_PLAN",
    "DAILY_WEBHOOK_SECRET",
    "DAILY_MEETING_ENDED_WEBHOOK_SECRET",
    "DATABASE_DIRECT_URL",
    "DATABASE_URL",
    "DEBUG",
    "DUB_API_KEY",
    "E2E_TEST_APPLE_CALENDAR_EMAIL",
    "E2E_TEST_APPLE_CALENDAR_PASSWORD",
    "E2E_TEST_CALCOM_QA_EMAIL",
    "E2E_TEST_CALCOM_QA_PASSWORD",
    "E2E_TEST_CALCOM_QA_GCAL_CREDENTIALS",
    "E2E_TEST_CALCOM_GCAL_KEYS",
    "E2E_TEST_MAILHOG_ENABLED",
    "E2E_TEST_OIDC_CLIENT_ID",
    "E2E_TEST_OIDC_CLIENT_SECRET",
    "E2E_TEST_OIDC_PROVIDER_DOMAIN",
    "E2E_TEST_OIDC_USER_EMAIL",
    "E2E_TEST_OIDC_USER_PASSWORD",
    "E2E_TEST_SAML_ADMIN_EMAIL",
    "E2E_TEST_SAML_ADMIN_PASSWORD",
    "EMAIL_FROM",
    "EMAIL_FROM_NAME",
    "EMAIL_SERVER_HOST",
    "EMAIL_SERVER_PASSWORD",
    "EMAIL_SERVER_PORT",
    "EMAIL_SERVER_USER",
    "EMAIL_SERVER",
    "EXCHANGE_DEFAULT_EWS_URL",
    "FORMBRICKS_FEEDBACK_SURVEY_ID",
    "AVATARAPI_USERNAME",
    "AVATARAPI_PASSWORD",
    "GIPHY_API_KEY",
    "GITHUB_API_REPO_TOKEN",
    "GOOGLE_API_CREDENTIALS",
    "GOOGLE_LOGIN_ENABLED",
    "HEROKU_APP_NAME",
    "HUBSPOT_CLIENT_ID",
    "HUBSPOT_CLIENT_SECRET",
    "INTEGRATION_TEST_MODE",
    "INTERCOM_SECRET",
    "INTERCOM_SECRET",
    "INSIGHTS_DATABASE_URL",
    "IP_BANLIST",
    "LARK_OPEN_APP_ID",
    "LARK_OPEN_APP_SECRET",
    "LARK_OPEN_VERIFICATION_TOKEN",
    "MOCK_PAYMENT_APP_ENABLED",
    "MS_GRAPH_CLIENT_ID",
    "MS_GRAPH_CLIENT_SECRET",
    "NEXT_PUBLIC_API_URL",
    "NEXT_PUBLIC_APP_NAME",
    "NEXT_PUBLIC_AUTH_URL",
    "NEXT_PUBLIC_CALCOM_VERSION",
    "NEXT_PUBLIC_COMPANY_NAME",
    "NEXT_PUBLIC_CONSOLE_URL",
    "NEXT_PUBLIC_LOGGER_LEVEL",
    "NEXT_PUBLIC_DISABLE_SIGNUP",
    "NEXT_PUBLIC_EMBED_LIB_URL",
    "NEXT_PUBLIC_FORMBRICKS_HOST_URL",
    "NEXT_PUBLIC_FORMBRICKS_ENVIRONMENT_ID",
    "NEXT_PUBLIC_HOSTED_CAL_FEATURES",
    "NEXT_PUBLIC_MINUTES_TO_BOOK",
    "NEXT_PUBLIC_ORG_SELF_SERVE_ENABLED",
    "NEXT_PUBLIC_SENDER_ID",
    "NEXT_PUBLIC_SENDGRID_SENDER_NAME",
    "NEXT_PUBLIC_STRIPE_PRICING_TABLE_ID",
    "NEXT_PUBLIC_STRIPE_PRICING_TABLE_PUBLISHABLE_KEY",
    "NEXT_PUBLIC_SUPPORT_MAIL_ADDRESS",
    "NEXT_PUBLIC_SWAGGER_DOCS_URL",
    "NEXT_PUBLIC_TEAM_IMPERSONATION",
    "NEXT_PUBLIC_VERCEL_URL",
    "NEXT_PUBLIC_CLOUDFLARE_SITEKEY",
    "NEXT_PUBLIC_VERCEL_ENV",
    "NEXT_PUBLIC_VERCEL_BRANCH_URL",
    "NEXT_PUBLIC_GTM_ID",
    "NEXT_PUBLIC_ORGANIZATIONS_MIN_SELF_SERVE_SEATS",
    "NEXT_PUBLIC_ORGANIZATIONS_SELF_SERVE_PRICE",
    "NEXT_PUBLIC_WEBSITE_PRIVACY_POLICY_URL",
    "NEXT_PUBLIC_WEBSITE_TERMS_URL",
    "NEXT_RUNTIME",
    "NEXTAUTH_COOKIE_DOMAIN",
    "NEXTAUTH_SECRET",
    "NEXTAUTH_URL",
    "NODE_ENV",
    "ORGANIZATIONS_ENABLED",
    "ORGANIZATIONS_AUTOLINK",
    "PAYMENT_FEE_FIXED",
    "PAYMENT_FEE_PERCENTAGE",
    "PLAYWRIGHT_HEADLESS",
    "PLAYWRIGHT_TEST_BASE_URL",
    "PRISMA_FIELD_ENCRYPTION_KEY",
    "PRISMA_GENERATE_DATAPROXY",
    "PROJECT_ID_VERCEL",
    "QUICK",
    "RAILWAY_STATIC_URL",
    "RENDER_EXTERNAL_URL",
    "RESERVED_SUBDOMAINS",
    "RETELL_AI_KEY",
    "SALESFORCE_CONSUMER_KEY",
    "SALESFORCE_CONSUMER_SECRET",
    "SAML_ADMINS",
    "SAML_CLIENT_SECRET_VERIFIER",
    "SAML_DATABASE_URL",
    "SEND_FEEDBACK_EMAIL",
    "SENDGRID_API_KEY",
    "SENDGRID_EMAIL",
    "SENDGRID_SYNC_API_KEY",
    "SENTRY_DISABLE_SERVER_WEBPACK_PLUGIN",
    "SLACK_CLIENT_ID",
    "SLACK_CLIENT_SECRET",
    "SLACK_SIGNING_SECRET",
    "STRIPE_CLIENT_ID",
    "STRIPE_PRIVATE_KEY",
    "STRIPE_PRODUCT_ID_ESSENTIALS",
    "STRIPE_PRODUCT_ID_SCALE",
    "STRIPE_PRODUCT_ID_STARTER",
    "STRIPE_WEBHOOK_SECRET",
    "STRIPE_WEBHOOK_SECRET_APPS",
    "STRIPE_WEBHOOK_SECRET_BILLING",
    "TANDEM_BASE_URL",
    "TANDEM_CLIENT_ID",
    "TANDEM_CLIENT_SECRET",
    "TASKER_ENABLE_WEBHOOKS",
    "TEAM_ID_VERCEL",
    "TELEMETRY_DEBUG",
    "TWILIO_MESSAGING_SID",
    "TWILIO_PHONE_NUMBER",
    "TWILIO_WHATSAPP_PHONE_NUMBER",
    "TWILIO_SID",
    "TWILIO_TOKEN",
    "TWILIO_VERIFY_SID",
    "UPSTASH_REDIS_REST_TOKEN",
    "UPSTASH_REDIS_REST_URL",
    "UNKEY_ROOT_KEY",
    "USERNAME_BLACKLIST_URL",
    "VERCEL_ENV",
    "VERCEL_URL",
    "VITAL_API_KEY",
    "VITAL_DEVELOPMENT_MODE",
    "VITAL_REGION",
    "VITAL_WEBHOOK_SECRET",
    "ZAPIER_INVITE_LINK",
    "ZOHOCRM_CLIENT_ID",
    "ZOHOCRM_CLIENT_SECRET",
    "ZOOM_CLIENT_ID",
    "ZOOM_CLIENT_SECRET",
    "REVERT_API_KEY",
    "REVERT_API_URL",
    "REVERT_PUBLIC_TOKEN",
    "RESEND_API_KEY",
    "LOCAL_TESTING_DOMAIN_VERCEL",
    "AUTH_BEARER_TOKEN_CLOUDFLARE",
    "CLOUDFLARE_ZONE_ID",
    "CLOUDFLARE_VERCEL_CNAME",
    "CLOUDFLARE_DNS",
    "EMBED_PUBLIC_EMBED_FINGER_PRINT",
    "EMBED_PUBLIC_EMBED_VERSION",
    "EMBED_PUBLIC_WEBAPP_URL",
    "EMBED_PUBLIC_VERCEL_URL",
    "NEXT_PUBLIC_ENABLE_PROFILE_SWITCHER",
    "NEXT_PUBLIC_HEAD_SCRIPTS",
    "NEXT_PUBLIC_BODY_SCRIPTS",
    "NEXT_PUBLIC_ORG_SELF_SERVE_ENABLED",
    "NEXT_PUBLIC_API_V2_ROOT_URL",
    "NEXT_PUBLIC_VAPID_PUBLIC_KEY",
    "VAPID_PRIVATE_KEY",
    "HUDDLE01_API_TOKEN"
  ]
}<|MERGE_RESOLUTION|>--- conflicted
+++ resolved
@@ -238,11 +238,6 @@
     "APP_ROUTER_BOOKINGS_STATUS_ENABLED",
     "APP_ROUTER_EVENT_TYPES_ENABLED",
     "APP_ROUTER_GETTING_STARTED_STEP_ENABLED",
-<<<<<<< HEAD
-    "APP_ROUTER_SETTINGS_ADMIN_ENABLED",
-=======
-    "APP_ROUTER_SETTINGS_DEVELOPER_ENABLED",
->>>>>>> 4b6b9bad
     "APP_ROUTER_SETTINGS_MY_ACCOUNT_ENABLED",
     "APP_ROUTER_SETTINGS_PLATFORM_ENABLED",
     "APP_ROUTER_SETTINGS_ORG_ENABLED",
