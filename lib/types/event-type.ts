<<<<<<< HEAD
import { SchedulingType, EventType, Availability } from "@prisma/client";

export type OpeningHours = Pick<Availability, "days" | "startTime" | "endTime">;
export type DateOverride = Pick<Availability, "date" | "startTime" | "endTime">;
=======
import { EventType, SchedulingType } from "@prisma/client";

import { WorkingHours } from "./schedule";
>>>>>>> dfb1b560

export type AdvancedOptions = {
  eventName?: string;
  periodType?: string;
  periodDays?: number;
  periodStartDate?: Date | string;
  periodEndDate?: Date | string;
  periodCountCalendarDays?: boolean;
  requiresConfirmation?: boolean;
  disableGuests?: boolean;
  minimumBookingNotice?: number;
  price?: number;
  currency?: string;
  schedulingType?: SchedulingType;
  users?: {
    value: number;
    label: string;
    avatar: string;
  }[];
  availability?: { openingHours: WorkingHours[]; dateOverrides: WorkingHours[] };
  customInputs?: EventTypeCustomInput[];
  timeZone: string;
  hidden: boolean;
};

export type EventTypeCustomInput = {
  id: number;
  label: string;
  placeholder: string;
  required: boolean;
  type: string;
};

export type CreateEventType = {
  title: string;
  slug: string;
  description: string;
  length: number;
  teamId?: number;
  schedulingType?: SchedulingType;
};

export type CreateEventTypeResponse = {
  eventType: EventType;
};

export type EventTypeInput = AdvancedOptions & {
  id: number;
  title: string;
  slug: string;
  description: string;
  length: number;
  hidden: boolean;
  locations: unknown;
  customInputs: EventTypeCustomInput[];
  timeZone: string;
  availability?: { openingHours: WorkingHours[]; dateOverrides: WorkingHours[] };
};<|MERGE_RESOLUTION|>--- conflicted
+++ resolved
@@ -1,13 +1,6 @@
-<<<<<<< HEAD
-import { SchedulingType, EventType, Availability } from "@prisma/client";
-
-export type OpeningHours = Pick<Availability, "days" | "startTime" | "endTime">;
-export type DateOverride = Pick<Availability, "date" | "startTime" | "endTime">;
-=======
 import { EventType, SchedulingType } from "@prisma/client";
 
 import { WorkingHours } from "./schedule";
->>>>>>> dfb1b560
 
 export type AdvancedOptions = {
   eventName?: string;
