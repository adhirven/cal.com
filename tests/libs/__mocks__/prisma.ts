--- conflicted
+++ resolved
@@ -13,11 +13,6 @@
 const handlePrismockBugs = () => {
   const __updateBooking = prismock.booking.update;
   const __findManyWebhook = prismock.webhook.findMany;
-<<<<<<< HEAD
-  const __findManyBooking = prismock.booking.findMany;
-  const __countBooking = prismock.booking.count;
-=======
->>>>>>> 31f3d977
   // eslint-disable-next-line @typescript-eslint/no-explicit-any
   prismock.booking.update = (...rest: any[]) => {
     // There is a bug in prismock where it considers `createMany` and `create` itself to have the data directly
@@ -50,73 +45,6 @@
     // @ts-ignore
     return __findManyWebhook(...rest);
   };
-<<<<<<< HEAD
-
-  // eslint-disable-next-line @typescript-eslint/no-explicit-any
-  prismock.booking.findMany = (...rest: any[]) => {
-    // There is a bug in prismock where it considers `createMany` and `create` itself to have the data directly
-    // In booking flows, we encounter such scenario, so let's fix that here directly till it's fixed in prismock
-
-    // eslint-disable-next-line @typescript-eslint/ban-ts-comment
-    // @ts-ignore
-    const where = rest[0]?.where;
-    if (where?.OR) {
-      logger.silly("Fixed Prismock bug-3");
-      // eslint-disable-next-line @typescript-eslint/no-explicit-any
-      where.OR.forEach((or: any) => {
-        if (or.startTime?.gte) {
-          or.startTime.gte = or.startTime.gte.toISOString ? or.startTime.gte.toISOString() : or.startTime.gte;
-        }
-        if (or.startTime?.lte) {
-          or.startTime.lte = or.startTime.lte.toISOString ? or.startTime.lte.toISOString() : or.startTime.lte;
-        }
-        if (or.endTime?.gte) {
-          or.endTime.lte = or.endTime.gte.toISOString ? or.endTime.gte.toISOString() : or.endTime.gte;
-        }
-        if (or.endTime?.lte) {
-          or.endTime.lte = or.endTime.lte.toISOString ? or.endTime.lte.toISOString() : or.endTime.lte;
-        }
-      });
-    }
-    return __findManyBooking(...rest);
-  };
-
-  // eslint-disable-next-line @typescript-eslint/no-explicit-any
-  prismock.booking.count = (...rest: any[]) => {
-    // There is a bug in prismock where it handles Date comparisons incorrectly
-    // Fixing this here by converting to ISO strings
-
-    // eslint-disable-next-line @typescript-eslint/ban-ts-comment
-    // @ts-ignore
-    const where = rest[0]?.where;
-    if (where) {
-      logger.silly("Fixed Prismock bug-4");
-      // eslint-disable-next-line @typescript-eslint/no-explicit-any
-      if (where.startTime?.gte) {
-        where.startTime.gte = where.startTime.gte.toISOString
-          ? where.startTime.gte.toISOString()
-          : where.startTime.gte;
-      }
-      if (where.startTime?.lte) {
-        where.startTime.lte = where.startTime.lte.toISOString
-          ? where.startTime.lte.toISOString()
-          : where.startTime.lte;
-      }
-      if (where.endTime?.gte) {
-        where.endTime.lte = where.endTime.gte.toISOString
-          ? where.endTime.gte.toISOString()
-          : where.endTime.gte;
-      }
-      if (where.endTime?.lte) {
-        where.endTime.lte = where.endTime.lte.toISOString
-          ? where.endTime.lte.toISOString()
-          : where.endTime.lte;
-      }
-    }
-    return __countBooking(...rest);
-  };
-=======
->>>>>>> 31f3d977
 };
 
 beforeEach(() => {
