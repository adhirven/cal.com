--- conflicted
+++ resolved
@@ -39,11 +39,7 @@
 
 jobs:
   build:
-<<<<<<< HEAD
-    name: API V1
-=======
     name: Build API v1
->>>>>>> 7cf84072
     runs-on: buildjet-4vcpu-ubuntu-2204
     timeout-minutes: 30
     services:
