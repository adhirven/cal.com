// This is your Prisma schema file,
// learn more about it in the docs: https://pris.ly/d/prisma-schema

datasource db {
  provider = "postgresql"
  url      = env("DATABASE_URL")
}

generator client {
  provider = "prisma-client-js"
}

model EventType {
  id            Int     @default(autoincrement()) @id
  title         String
  slug          String
  description   String?
  locations     Json?
  length        Int
  hidden        Boolean @default(false)
  user          User?   @relation(fields: [userId], references: [id])
  userId        Int?
  bookings      Booking[]
<<<<<<< HEAD
  availability  Schedule[]
=======
  eventName     String?
>>>>>>> 6d7ec7fa
}

model Credential {
  id            Int     @default(autoincrement()) @id
  type          String
  key           Json
  user          User?   @relation(fields: [userId], references: [id])
  userId        Int?
}

model User {
  id            Int       @default(autoincrement()) @id
  username      String?
  name          String?
  email         String?   @unique
  emailVerified DateTime?
  password      String?
  bio           String?
  avatar        String?
  timeZone      String @default("Europe/London")
  weekStart     String? @default("Sunday")
  startTime     Int @default(0)
  endTime       Int @default(1440)
  bufferTime    Int @default(0)
  createdDate   DateTime  @default(now()) @map(name: "created")
  eventTypes    EventType[]
  credentials   Credential[]
  teams         Membership[]
  bookings      Booking[]
<<<<<<< HEAD
  availability  Schedule[]

=======
  selectedCalendars      SelectedCalendar[]
>>>>>>> 6d7ec7fa
  @@map(name: "users")
}

model Team {
  id            Int       @default(autoincrement()) @id
  name          String?
  members       Membership[]
}

enum MembershipRole {
  MEMBER
  OWNER
}

model Membership {
  teamId        Int
  userId        Int
  accepted      Boolean         @default(false)
  role          MembershipRole
  team          Team            @relation(fields: [teamId], references: [id])
  user          User            @relation(fields: [userId], references: [id])

  @@id([userId,teamId])
}

model VerificationRequest {
  id         Int      @default(autoincrement()) @id
  identifier String
  token      String   @unique
  expires    DateTime
  createdAt  DateTime @default(now())
  updatedAt  DateTime @updatedAt
  @@unique([identifier, token])
}

model BookingReference {
  id            Int         @default(autoincrement()) @id
  type          String
  uid           String
  booking       Booking?    @relation(fields: [bookingId], references: [id])
  bookingId     Int?
}

model Attendee {
  id            Int         @default(autoincrement()) @id
  email         String
  name          String
  timeZone      String
  booking       Booking?    @relation(fields: [bookingId], references: [id])
  bookingId     Int?
}

model Booking {
  id            Int         @default(autoincrement()) @id
  uid           String      @unique
  user          User?       @relation(fields: [userId], references: [id])
  userId        Int?
  references    BookingReference[]
  eventType     EventType?  @relation(fields: [eventTypeId], references: [id])
  eventTypeId   Int?

  title         String
  description   String?
  startTime     DateTime
  endTime       DateTime

  attendees     Attendee[]

  createdAt     DateTime    @default(now())
  updatedAt     DateTime?
}

<<<<<<< HEAD
model Schedule {
  id            Int        @default(autoincrement()) @id
  label         String?
  user          User?      @relation(fields: [userId], references: [id])
  userId        Int?
  eventType     EventType? @relation(fields: [eventTypeId], references: [id])
  eventTypeId   Int?
  days          Int[]
  startTime     Int?
  startDate     DateTime?  @db.Timestamptz(3)
  length        Int
  isOverride    Boolean    @default(false)
=======
model SelectedCalendar {
  user          User       @relation(fields: [userId], references: [id])
  userId        Int
  integration   String
  externalId    String
  @@id([userId,integration,externalId])
>>>>>>> 6d7ec7fa
}<|MERGE_RESOLUTION|>--- conflicted
+++ resolved
@@ -21,11 +21,8 @@
   user          User?   @relation(fields: [userId], references: [id])
   userId        Int?
   bookings      Booking[]
-<<<<<<< HEAD
   availability  Schedule[]
-=======
   eventName     String?
->>>>>>> 6d7ec7fa
 }
 
 model Credential {
@@ -55,12 +52,9 @@
   credentials   Credential[]
   teams         Membership[]
   bookings      Booking[]
-<<<<<<< HEAD
   availability  Schedule[]
+  selectedCalendars      SelectedCalendar[]
 
-=======
-  selectedCalendars      SelectedCalendar[]
->>>>>>> 6d7ec7fa
   @@map(name: "users")
 }
 
@@ -133,7 +127,6 @@
   updatedAt     DateTime?
 }
 
-<<<<<<< HEAD
 model Schedule {
   id            Int        @default(autoincrement()) @id
   label         String?
@@ -146,12 +139,12 @@
   startDate     DateTime?  @db.Timestamptz(3)
   length        Int
   isOverride    Boolean    @default(false)
-=======
+}
+
 model SelectedCalendar {
   user          User       @relation(fields: [userId], references: [id])
   userId        Int
   integration   String
   externalId    String
   @@id([userId,integration,externalId])
->>>>>>> 6d7ec7fa
 }