import dayjs, { Dayjs } from "@calcom/dayjs";
import { WorkingHours, TimeRange as DateOverride } from "@calcom/types/schedule";

import { getWorkingHours } from "./availability";

export type GetSlots = {
  inviteeDate: Dayjs;
  frequency: number;
  workingHours: WorkingHours[];
  dateOverrides?: DateOverride[];
  minimumBookingNotice: number;
  eventLength: number;
};
export type TimeFrame = { userIds?: number[]; startTime: number; endTime: number };

const minimumOfOne = (input: number) => (input < 1 ? 1 : input);

function buildSlots({
  startOfInviteeDay,
  computedLocalAvailability,
  frequency,
  eventLength,
  startDate,
}: {
  computedLocalAvailability: TimeFrame[];
  startOfInviteeDay: Dayjs;
  startDate: Dayjs;
  frequency: number;
  eventLength: number;
}) {
  // no slots today
  if (startOfInviteeDay.isBefore(startDate, "day")) {
    return [];
  }
  // keep the old safeguards in; may be needed.
  frequency = minimumOfOne(frequency);
  eventLength = minimumOfOne(eventLength);
  // A day starts at 00:00 unless the startDate is the same as the current day
  const dayStart = startOfInviteeDay.isSame(startDate, "day")
    ? Math.ceil((startDate.hour() * 60 + startDate.minute()) / frequency) * frequency
    : 0;

  // Record type so we can use slotStart as key
  const slotsTimeFrameAvailable: Record<
    string,
    {
      userIds: number[];
      startTime: number;
      endTime: number;
    }
  > = {};
  // get boundaries sorted by start time.
  const boundaries = computedLocalAvailability
    .map((item) => [item.startTime < dayStart ? dayStart : item.startTime, item.endTime])
    .sort((a, b) => a[0] - b[0]);

  const ranges: number[][] = [];
  let currentRange: number[] = [];
  for (const [start, end] of boundaries) {
    // bypass invalid value
    if (start >= end) continue;
    // fill first elem
    if (!currentRange.length) {
      currentRange = [start, end];
      continue;
    }
    if (currentRange[1] < start) {
      ranges.push(currentRange);
      currentRange = [start, end];
    } else if (currentRange[1] < end) {
      currentRange[1] = end;
    }
  }
  if (currentRange) {
    ranges.push(currentRange);
  }

  for (const [boundaryStart, boundaryEnd] of ranges) {
    // loop through the day, based on frequency.
    for (let slotStart = boundaryStart; slotStart < boundaryEnd; slotStart += frequency) {
      computedLocalAvailability.forEach((item) => {
        // TODO: This logic does not allow for past-midnight bookings.
        if (slotStart < item.startTime || slotStart > item.endTime + 15 - eventLength) {
          return;
        }
        slotsTimeFrameAvailable[slotStart.toString()] = {
          userIds: (slotsTimeFrameAvailable[slotStart]?.userIds || []).concat(item.userIds || []),
          startTime: slotStart,
          endTime: slotStart + eventLength,
        };
      });
    }
  }
  // XXX: Hack alert, as dayjs is supposedly not aware of timezone the current slot may have invalid UTC offset.
  const timeZone =
    (startOfInviteeDay as unknown as { $x: { $timezone: string } })["$x"]["$timezone"] || "UTC";

  const slots: { time: Dayjs; userIds?: number[] }[] = [];
  for (const item of Object.values(slotsTimeFrameAvailable)) {
    /*
     * @calcom/web:dev: 2022-11-06T00:00:00-04:00
     * @calcom/web:dev: 2022-11-06T01:00:00-04:00
     * @calcom/web:dev: 2022-11-06T01:00:00-04:00 <-- note there is no offset change, but we did lose an hour.
     * @calcom/web:dev: 2022-11-06T02:00:00-04:00
     * @calcom/web:dev: 2022-11-06T03:00:00-04:00
     * ...
     */
    const slot = {
      userIds: item.userIds,
      time: dayjs.tz(startOfInviteeDay.add(item.startTime, "minute").format("YYYY-MM-DDTHH:mm:ss"), timeZone),
    };
    // If the startOfInviteeDay has a different UTC offset than the slot, a DST change has occurred.
    // As the time has now fallen backwards, or forwards; this difference -
    // needs to be manually added as this is not done for us. Usually 0.
    slot.time = slot.time.add(startOfInviteeDay.utcOffset() - slot.time.utcOffset(), "minutes");
    slots.push(slot);
  }
  return slots;
}

function fromIndex<T>(cb: (val: T, i: number, a: T[]) => boolean, index: number) {
  return function (e: T, i: number, a: T[]) {
    return i >= index && cb(e, i, a);
  };
}

const getSlots = ({
  inviteeDate,
  frequency,
  minimumBookingNotice,
  workingHours,
  dateOverrides = [],
  eventLength,
}: GetSlots) => {
  // current date in invitee tz
  const startDate = dayjs().utcOffset(inviteeDate.utcOffset()).add(minimumBookingNotice, "minute");
  // This code is ran client side, startOf() does some conversions based on the
  // local tz of the client. Sometimes this shifts the day incorrectly.
  const startOfDayUTC = dayjs.utc().set("hour", 0).set("minute", 0).set("second", 0);
  const startOfInviteeDay = inviteeDate.startOf("day");
  // checks if the start date is in the past

  /**
   *  TODO: change "day" for "hour" to stop displaying 1 day before today
   * This is displaying a day as available as sometimes difference between two dates is < 24 hrs.
   * But when doing timezones an available day for an owner can be 2 days available in other users tz.
   *
   * */
  if (inviteeDate.isBefore(startDate, "day")) {
    return [];
  }

  // Dayjs does not expose the timeZone value publicly through .get("timeZone")
  // instead, we as devs are required to somewhat hack our way to get the ...
  // tz value as string
  // eslint-disable-next-line @typescript-eslint/no-explicit-any
  const timeZone: string = (inviteeDate as any)["$x"]["$timezone"];

  const workingHoursUTC = workingHours.map((schedule) => ({
    userId: schedule.userId,
    days: schedule.days,
    startTime: /* Why? */ startOfDayUTC.add(schedule.startTime, "minute"),
    endTime: /* Why? */ startOfDayUTC.add(schedule.endTime, "minute"),
  }));

  const localWorkingHours = getWorkingHours(
    {
      // initialize current day with timeZone without conversion, just parse.
      utcOffset: -dayjs.tz(dayjs(), timeZone).utcOffset(),
    },
    workingHoursUTC
  ).filter((hours) => hours.days.includes(inviteeDate.day()));

  // Here we split working hour in chunks for every frequency available that can fit in whole working hours
  const computedLocalAvailability: TimeFrame[] = [];
  let tempComputeTimeFrame: TimeFrame | undefined;
  const computeLength = localWorkingHours.length - 1;
  const makeTimeFrame = (item: typeof localWorkingHours[0]): TimeFrame => ({
    userIds: item.userId ? [item.userId] : [],
    startTime: item.startTime,
    endTime: item.endTime,
  });

  localWorkingHours.forEach((item, index) => {
    if (!tempComputeTimeFrame) {
      tempComputeTimeFrame = makeTimeFrame(item);
    } else {
      // please check the comment in splitAvailableTime func for the added 1 minute
      if (tempComputeTimeFrame.endTime + 1 === item.startTime) {
        // to deal with time that across the day, e.g. from 11:59 to to 12:01
        tempComputeTimeFrame.endTime = item.endTime;
      } else {
        computedLocalAvailability.push(tempComputeTimeFrame);
        tempComputeTimeFrame = makeTimeFrame(item);
      }
    }
    if (index == computeLength) {
      computedLocalAvailability.push(tempComputeTimeFrame);
    }
  });
  // an override precedes all the local working hour availability logic.
  const activeOverrides = dateOverrides.filter((override) => {
    return dayjs.utc(override.start).isBetween(startOfInviteeDay, startOfInviteeDay.endOf("day"), null, "[)");
  });

  if (!!activeOverrides.length) {
    const overrides = activeOverrides.flatMap((override) => ({
      userIds: override.userId ? [override.userId] : [],
      startTime: override.start.getUTCHours() * 60 + override.start.getUTCMinutes(),
      endTime: override.end.getUTCHours() * 60 + override.end.getUTCMinutes(),
    }));
    // unset all working hours that relate to this user availability override
    overrides.forEach((override) => {
<<<<<<< HEAD
      const index = computedLocalAvailability.findIndex(
        (a) => !a.userIds?.length || (override.userIds[0] && a.userIds?.includes(override.userIds[0]))
      );
      if (index >= 0) {
        computedLocalAvailability[index] = override;
      } else {
        computedLocalAvailability.push(override);
=======
      let i = -1;
      const indexes: number[] = [];
      while (
        (i = computedLocalAvailability.findIndex(
          fromIndex(
            (a) => !a.userIds?.length || (!!override.userIds[0] && a.userIds?.includes(override.userIds[0])),
            i + 1
          )
        )) != -1
      ) {
        indexes.push(i);
>>>>>>> 27e8d73b
      }
      // work backwards as splice modifies the original array.
      indexes.reverse().forEach((idx) => computedLocalAvailability.splice(idx, 1));
    });
    // and push all overrides as new computed availability
    computedLocalAvailability.push(...overrides);
  }

  return buildSlots({
    computedLocalAvailability,
    startOfInviteeDay,
    startDate,
    frequency,
    eventLength,
  });
};

export default getSlots;<|MERGE_RESOLUTION|>--- conflicted
+++ resolved
@@ -211,15 +211,6 @@
     }));
     // unset all working hours that relate to this user availability override
     overrides.forEach((override) => {
-<<<<<<< HEAD
-      const index = computedLocalAvailability.findIndex(
-        (a) => !a.userIds?.length || (override.userIds[0] && a.userIds?.includes(override.userIds[0]))
-      );
-      if (index >= 0) {
-        computedLocalAvailability[index] = override;
-      } else {
-        computedLocalAvailability.push(override);
-=======
       let i = -1;
       const indexes: number[] = [];
       while (
@@ -231,7 +222,6 @@
         )) != -1
       ) {
         indexes.push(i);
->>>>>>> 27e8d73b
       }
       // work backwards as splice modifies the original array.
       indexes.reverse().forEach((idx) => computedLocalAvailability.splice(idx, 1));
