--- conflicted
+++ resolved
@@ -68,9 +68,5 @@
 );
 /** Self hosted shouldn't checkout when creating teams unless required */
 export const IS_TEAM_BILLING_ENABLED = IS_STRIPE_ENABLED && (!IS_SELF_HOSTED || HOSTED_CAL_FEATURES);
-<<<<<<< HEAD
-export const IS_ORGANIZATION_BILLING_ENABLED = IS_STRIPE_ENABLED && (!IS_SELF_HOSTED || HOSTED_CAL_FEATURES);
-=======
->>>>>>> 5391c7f1
 export const FULL_NAME_LENGTH_MAX_LIMIT = 50;
 export const MINUTES_TO_BOOK = process.env.NEXT_PUBLIC_MINUTES_TO_BOOK || "5";