import { z } from "zod";

import { resizeBase64Image } from "@calcom/lib/server/resizeBase64Image";
import slugify from "@calcom/lib/slugify";
<<<<<<< HEAD
import { SmsCreditAllocationType } from "@calcom/prisma/enums";
=======
import { intervalLimitsType } from "@calcom/prisma/zod-utils";
>>>>>>> f6ba77cc

export const ZUpdateInputSchema = z.object({
  id: z.number(),
  bio: z.string().optional(),
  name: z.string().optional(),
  logo: z
    .string()
    .transform(async (val) => await resizeBase64Image(val))
    .nullable()
    .optional(),
  slug: z
    .string()
    .transform((val) => slugify(val.trim()))
    .optional(),
  hideBranding: z.boolean().optional(),
  hideBookATeamMember: z.boolean().optional(),
  isPrivate: z.boolean().optional(),
  brandColor: z.string().optional(),
  darkBrandColor: z.string().optional(),
  theme: z.string().optional().nullable(),
<<<<<<< HEAD
  smsCreditAllocationType: z
    .enum([SmsCreditAllocationType.ALL, SmsCreditAllocationType.NONE, SmsCreditAllocationType.SPECIFIC])
    .optional(),
  smsCreditAllocationValue: z.number().optional(),
  smsOveragesLimit: z.number().optional(),
=======
  bookingLimits: intervalLimitsType.optional(),
>>>>>>> f6ba77cc
});

export type TUpdateInputSchema = z.infer<typeof ZUpdateInputSchema>;<|MERGE_RESOLUTION|>--- conflicted
+++ resolved
@@ -2,11 +2,8 @@
 
 import { resizeBase64Image } from "@calcom/lib/server/resizeBase64Image";
 import slugify from "@calcom/lib/slugify";
-<<<<<<< HEAD
 import { SmsCreditAllocationType } from "@calcom/prisma/enums";
-=======
 import { intervalLimitsType } from "@calcom/prisma/zod-utils";
->>>>>>> f6ba77cc
 
 export const ZUpdateInputSchema = z.object({
   id: z.number(),
@@ -27,15 +24,12 @@
   brandColor: z.string().optional(),
   darkBrandColor: z.string().optional(),
   theme: z.string().optional().nullable(),
-<<<<<<< HEAD
   smsCreditAllocationType: z
     .enum([SmsCreditAllocationType.ALL, SmsCreditAllocationType.NONE, SmsCreditAllocationType.SPECIFIC])
     .optional(),
   smsCreditAllocationValue: z.number().optional(),
   smsOveragesLimit: z.number().optional(),
-=======
   bookingLimits: intervalLimitsType.optional(),
->>>>>>> f6ba77cc
 });
 
 export type TUpdateInputSchema = z.infer<typeof ZUpdateInputSchema>;