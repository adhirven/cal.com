import { authedAdminProcedure } from "../../../procedures/authedProcedure";
<<<<<<< HEAD
import { importHandler, router } from "../../../trpc";
=======
import { router, importHandler } from "../../../trpc";
>>>>>>> a0a731b3
import { ZListMembersSchema } from "./listPaginated.schema";
import { ZAdminLockUserAccountSchema } from "./lockUserAccount.schema";
import { ZAdminPasswordResetSchema } from "./sendPasswordReset.schema";
import { ZAdminToggleFeatureFlagSchema } from "./toggleFeatureFlag.schema";

<<<<<<< HEAD
const NAMESPACE = "adminRouter";
=======
const NAMESPACE = "admin";
>>>>>>> a0a731b3

const namespaced = (s: string) => `${NAMESPACE}.${s}`;

export const adminRouter = router({
  listPaginated: authedAdminProcedure.input(ZListMembersSchema).query(async (opts) => {
    const handler = await importHandler(namespaced("listPaginated"), () => import("./listPaginated.handler"));
    return handler(opts);
  }),
  sendPasswordReset: authedAdminProcedure.input(ZAdminPasswordResetSchema).mutation(async (opts) => {
    const handler = await importHandler(
      namespaced("sendPasswordReset"),
      () => import("./sendPasswordReset.handler")
    );
    return handler(opts);
  }),
<<<<<<< HEAD
  toggleFeatureFlag: authedAdminProcedure.input(ZAdminToggleFeatureFlagSchema).mutation(async (opts) => {
    const handler = await importHandler(
      namespaced("toggleFeatureFlag"),
      () => import("./toggleFeatureFlag.handler")
    );
    return handler(opts);
  }),
=======
  lockUserAccount: authedAdminProcedure.input(ZAdminLockUserAccountSchema).mutation(async (opts) => {
    const handler = await importHandler(
      namespaced("lockUserAccount"),
      () => import("./lockUserAccount.handler")
    );
    return handler(opts);
  }),
  toggleFeatureFlag: authedAdminProcedure
    .input(z.object({ slug: z.string(), enabled: z.boolean() }))
    .mutation(({ ctx, input }) => {
      const { prisma, user } = ctx;
      const { slug, enabled } = input;
      return prisma.feature.update({
        where: { slug },
        data: { enabled, updatedBy: user.id },
      });
    }),
>>>>>>> a0a731b3
});<|MERGE_RESOLUTION|>--- conflicted
+++ resolved
@@ -1,19 +1,11 @@
 import { authedAdminProcedure } from "../../../procedures/authedProcedure";
-<<<<<<< HEAD
 import { importHandler, router } from "../../../trpc";
-=======
-import { router, importHandler } from "../../../trpc";
->>>>>>> a0a731b3
 import { ZListMembersSchema } from "./listPaginated.schema";
 import { ZAdminLockUserAccountSchema } from "./lockUserAccount.schema";
 import { ZAdminPasswordResetSchema } from "./sendPasswordReset.schema";
-import { ZAdminToggleFeatureFlagSchema } from "./toggleFeatureFlag.schema";
+import { toggleFeatureFlag } from "./toggleFeatureFlag.procedure";
 
-<<<<<<< HEAD
-const NAMESPACE = "adminRouter";
-=======
 const NAMESPACE = "admin";
->>>>>>> a0a731b3
 
 const namespaced = (s: string) => `${NAMESPACE}.${s}`;
 
@@ -29,15 +21,7 @@
     );
     return handler(opts);
   }),
-<<<<<<< HEAD
-  toggleFeatureFlag: authedAdminProcedure.input(ZAdminToggleFeatureFlagSchema).mutation(async (opts) => {
-    const handler = await importHandler(
-      namespaced("toggleFeatureFlag"),
-      () => import("./toggleFeatureFlag.handler")
-    );
-    return handler(opts);
-  }),
-=======
+  toggleFeatureFlag,
   lockUserAccount: authedAdminProcedure.input(ZAdminLockUserAccountSchema).mutation(async (opts) => {
     const handler = await importHandler(
       namespaced("lockUserAccount"),
@@ -45,15 +29,4 @@
     );
     return handler(opts);
   }),
-  toggleFeatureFlag: authedAdminProcedure
-    .input(z.object({ slug: z.string(), enabled: z.boolean() }))
-    .mutation(({ ctx, input }) => {
-      const { prisma, user } = ctx;
-      const { slug, enabled } = input;
-      return prisma.feature.update({
-        where: { slug },
-        data: { enabled, updatedBy: user.id },
-      });
-    }),
->>>>>>> a0a731b3
 });