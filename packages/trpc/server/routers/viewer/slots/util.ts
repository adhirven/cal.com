--- conflicted
+++ resolved
@@ -255,21 +255,10 @@
   if (process.env.INTEGRATION_TEST_MODE === "true") {
     logger.setSettings({ minLevel: "silly" });
   }
-<<<<<<< HEAD
   const span = tracer.startSpan("getRegularOrDynamicEventType", undefined, context.active());
   const eventType = await getRegularOrDynamicEventType(input);
   span.end();
 
-=======
-  const startPrismaEventTypeGet = performance.now();
-  const eventType = await getRegularOrDynamicEventType(input, orgDetails);
-  const endPrismaEventTypeGet = performance.now();
-  logger.debug(
-    `Prisma eventType get took ${endPrismaEventTypeGet - startPrismaEventTypeGet}ms for event:${
-      input.eventTypeId
-    }`
-  );
->>>>>>> 84408025
   if (!eventType) {
     throw new TRPCError({ code: "NOT_FOUND" });
   }
