export * from "./permissions";
export * from "./api";
export * from "./oauth-clients";
export * from "./slots";
export * from "./calendars";
export * from "./bookings";
export * from "./billing";
export * from "./schedules";
<<<<<<< HEAD
export * from "./users";
export * from "./organizations";
=======
export * from "./event-types";
>>>>>>> be0cc31d
<|MERGE_RESOLUTION|>--- conflicted
+++ resolved
@@ -6,9 +6,6 @@
 export * from "./bookings";
 export * from "./billing";
 export * from "./schedules";
-<<<<<<< HEAD
 export * from "./users";
 export * from "./organizations";
-=======
-export * from "./event-types";
->>>>>>> be0cc31d
+export * from "./event-types";