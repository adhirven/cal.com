import { metadata as applecalendar } from "./applecalendar/_metadata";
import { metadata as caldavcalendar } from "./caldavcalendar/_metadata";
import { metadata as dailyvideo } from "./dailyvideo/_metadata";
import { metadata as giphy } from "./giphy/_metadata";
import { metadata as googlecalendar } from "./googlecalendar/_metadata";
import { metadata as googlevideo } from "./googlevideo/_metadata";
import { metadata as hubspotothercalendar } from "./hubspotothercalendar/_metadata";
import { metadata as huddle01video } from "./huddle01video/_metadata";
import { metadata as jitsivideo } from "./jitsivideo/_metadata";
import { metadata as metamask } from "./metamask/_metadata";
import { metadata as office365calendar } from "./office365calendar/_metadata";
import { metadata as office365video } from "./office365video/_metadata";
import { metadata as slackmessaging } from "./slackmessaging/_metadata";
import { metadata as stripepayment } from "./stripepayment/_metadata";
import { metadata as tandemvideo } from "./tandemvideo/_metadata";
import { metadata as wipemycalother } from "./wipemycalother/_metadata";
import { metadata as zapierother } from "./zapierother/_metadata";
import { metadata as zoomvideo } from "./zoomvideo/_metadata";

export const appStoreMetadata = {
  applecalendar,
  caldavcalendar,
  dailyvideo,
  googlecalendar,
  googlevideo,
  hubspotothercalendar,
  huddle01video,
  jitsivideo,
  office365calendar,
  office365video,
  slackmessaging,
  stripepayment,
  tandemvideo,
  zoomvideo,
  wipemycalother,
<<<<<<< HEAD
  zapierother,
=======
  metamask,
  giphy,
>>>>>>> ba283e3d
};

export default appStoreMetadata;<|MERGE_RESOLUTION|>--- conflicted
+++ resolved
@@ -33,12 +33,9 @@
   tandemvideo,
   zoomvideo,
   wipemycalother,
-<<<<<<< HEAD
-  zapierother,
-=======
   metamask,
   giphy,
->>>>>>> ba283e3d
+  zapierother,
 };
 
 export default appStoreMetadata;