import { google } from "googleapis";
import type { NextApiRequest, NextApiResponse } from "next";

import { WEBAPP_URL, WEBAPP_URL_FOR_OAUTH } from "@calcom/lib/constants";
import { getSafeRedirectUrl } from "@calcom/lib/getSafeRedirectUrl";
import { HttpError } from "@calcom/lib/http-error";
import { defaultHandler, defaultResponder } from "@calcom/lib/server";
import prisma from "@calcom/prisma";
import { Prisma } from "@calcom/prisma/client";

import getInstalledAppPath from "../../_utils/getInstalledAppPath";
import { decodeOAuthState } from "../../_utils/oauth/decodeOAuthState";
import { getGoogleAppKeys } from "../lib/getGoogleAppKeys";
import { scopes } from "./add";

async function getHandler(req: NextApiRequest, res: NextApiResponse) {
  const { code } = req.query;
  const state = decodeOAuthState(req);

  if (typeof code !== "string") {
    if (state?.onErrorReturnTo || state?.returnTo) {
      res.redirect(
        getSafeRedirectUrl(state.onErrorReturnTo) ??
          getSafeRedirectUrl(state?.returnTo) ??
          `${WEBAPP_URL}/apps/installed`
      );
      return;
    }
    throw new HttpError({ statusCode: 400, message: "`code` must be a string" });
  }

  if (!req.session?.user?.id) {
    throw new HttpError({ statusCode: 401, message: "You must be logged in to do this" });
  }

  const { client_id, client_secret } = await getGoogleAppKeys();
  const redirect_uri = `${WEBAPP_URL_FOR_OAUTH}/api/integrations/googlecalendar/callback`;

  const oAuth2Client = new google.auth.OAuth2(client_id, client_secret, redirect_uri);

  let key;

  if (code) {
    const token = await oAuth2Client.getToken(code);
    key = token.res?.data;

    // Check that the has granted all permissions
    const grantedScopes = key.scope;
    for (const scope of scopes) {
      if (!grantedScopes.includes(scope)) {
        if (!state?.fromApp) {
          throw new HttpError({
            statusCode: 400,
            message: "You must grant all permissions to use this integration",
          });
        } else {
          res.redirect(
            getSafeRedirectUrl(state.onErrorReturnTo) ??
              getSafeRedirectUrl(state?.returnTo) ??
              `${WEBAPP_URL}/apps/installed`
          );
          return;
        }
      }
    }

    // Set the primary calendar as the first selected calendar

    // We can ignore this type error because we just validated the key when we init oAuth2Client
    // eslint-disable-next-line @typescript-eslint/ban-ts-comment
    //@ts-ignore
    oAuth2Client.setCredentials(key);

    const calendar = google.calendar({
      version: "v3",
      auth: oAuth2Client,
    });

    const cals = await calendar.calendarList.list({ fields: "items(id,summary,primary,accessRole)" });
    const primaryCal = cals.data.items?.find((cal) => cal.primary);
    // Primary calendar won't be null, this check satisfies typescript.
    if (!primaryCal?.id) {
      throw new HttpError({ message: "Internal Error", statusCode: 500 });
    }

<<<<<<< HEAD
    if (primaryCal?.id) {
      // TODO: Watch Google Calendar for changes and sync with our system
=======
    const credential = await prisma.credential.create({
      data: {
        type: "google_calendar",
        key,
        userId: req.session.user.id,
        appId: "google-calendar",
      },
    });
    // Wrapping in a try/catch to reduce chance of race conditions-
    // also this improves performance for most of the happy-paths.
    try {
>>>>>>> f06ef84f
      await prisma.selectedCalendar.create({
        data: {
          userId: req.session.user.id,
          externalId: primaryCal.id,
          credentialId: credential.id,
          integration: "google_calendar",
        },
      });
    } catch (error) {
      await prisma.credential.delete({ where: { id: credential.id } });
      let errorMessage = "something_went_wrong";
      if (error instanceof Prisma.PrismaClientKnownRequestError && error.code === "P2002") {
        errorMessage = "account_already_linked";
      }
      res.redirect(
        `${
          getSafeRedirectUrl(state?.onErrorReturnTo) ??
          getInstalledAppPath({ variant: "calendar", slug: "google-calendar" })
        }?error=${errorMessage}`
      );
      return;
    }
  }

  if (state?.installGoogleVideo) {
    const existingGoogleMeetCredential = await prisma.credential.findFirst({
      where: {
        userId: req.session.user.id,
        type: "google_video",
      },
    });

    if (!existingGoogleMeetCredential) {
      await prisma.credential.create({
        data: {
          type: "google_video",
          key: {},
          userId: req.session.user.id,
          appId: "google-meet",
        },
      });

      res.redirect(
        getSafeRedirectUrl(`${WEBAPP_URL}/apps/installed/conferencing?hl=google-meet`) ??
          getInstalledAppPath({ variant: "conferencing", slug: "google-meet" })
      );
    }
  }
  res.redirect(
    getSafeRedirectUrl(state?.returnTo) ??
      getInstalledAppPath({ variant: "calendar", slug: "google-calendar" })
  );
}

export default defaultHandler({
  GET: Promise.resolve({ default: defaultResponder(getHandler) }),
});<|MERGE_RESOLUTION|>--- conflicted
+++ resolved
@@ -83,10 +83,6 @@
       throw new HttpError({ message: "Internal Error", statusCode: 500 });
     }
 
-<<<<<<< HEAD
-    if (primaryCal?.id) {
-      // TODO: Watch Google Calendar for changes and sync with our system
-=======
     const credential = await prisma.credential.create({
       data: {
         type: "google_calendar",
@@ -98,7 +94,7 @@
     // Wrapping in a try/catch to reduce chance of race conditions-
     // also this improves performance for most of the happy-paths.
     try {
->>>>>>> f06ef84f
+      // TODO: Watch Google Calendar for changes and sync with our system
       await prisma.selectedCalendar.create({
         data: {
           userId: req.session.user.id,
