"use client";

import { useAutoAnimate } from "@formkit/auto-animate/react";
import Link from "next/link";
import React, { useCallback, useState, useEffect } from "react";
import { Query, Builder, Utils as QbUtils } from "react-awesome-query-builder";
import type { ImmutableTree, BuilderProps, Config } from "react-awesome-query-builder";
import type { UseFormReturn } from "react-hook-form";

import Shell from "@calcom/features/shell/Shell";
import { areTheySiblingEntitites } from "@calcom/lib/entityPermissionUtils";
import { useLocale } from "@calcom/lib/hooks/useLocale";
import type { App_RoutingForms_Form } from "@calcom/prisma/client";
import { SchedulingType } from "@calcom/prisma/client";
import type { RouterOutputs } from "@calcom/trpc/react";
import { trpc } from "@calcom/trpc/react";
import type { inferSSRProps } from "@calcom/types/inferSSRProps";
import {
  SelectField,
  FormCard,
  SelectWithValidation as Select,
  TextArea,
  TextField,
  Badge,
  Divider,
  Switch,
} from "@calcom/ui";

import type { RoutingFormWithResponseCount } from "../../components/SingleForm";
import SingleForm, {
  getServerSidePropsForSingleFormView as getServerSideProps,
} from "../../components/SingleForm";
import { RoutingPages } from "../../lib/RoutingPages";
import { createFallbackRoute } from "../../lib/createFallbackRoute";
import {
  getQueryBuilderConfigForFormFields,
  getQueryBuilderConfigForAttributes,
  type FormFieldsQueryBuilderConfigWithRaqbFields,
  type AttributesQueryBuilderConfigWithRaqbFields,
} from "../../lib/getQueryBuilderConfig";
import isRouter from "../../lib/isRouter";
import type { SerializableForm } from "../../types/types";
import type { GlobalRoute, LocalRoute, SerializableRoute, Attribute } from "../../types/types";
import { RouteActionType } from "../../zod";
import { buildEmptyQueryValue, raqbQueryValueUtils } from "../../lib/raqbUtils";

type FormFieldsQueryBuilderState = {
  tree: ImmutableTree;
  config: FormFieldsQueryBuilderConfigWithRaqbFields;
};

type AttributesQueryBuilderState = {
  tree: ImmutableTree;
  config: AttributesQueryBuilderConfigWithRaqbFields;
};

type LocalRouteWithRaqbStates = LocalRoute & {
  formFieldsQueryBuilderState: FormFieldsQueryBuilderState;
  attributesQueryBuilderState: AttributesQueryBuilderState | null;
  fallbackAttributesQueryBuilderState: AttributesQueryBuilderState | null;
};

type EventTypesByGroup = RouterOutputs["viewer"]["eventTypes"]["getByViewer"];

type Form = inferSSRProps<typeof getServerSideProps>["form"];

type Route = LocalRouteWithRaqbStates | GlobalRoute;
type SetRoute = (id: string, route: Partial<Route>) => void;

const RoundRobinContactOwnerOverrideSwitch = ({
  route,
  setAttributeRoutingConfig,
}: {
  route: LocalRouteWithRaqbStates;
  setAttributeRoutingConfig: (id: string, attributeRoutingConfig: Partial<AttributeRoutingConfig>) => void;
}) => {
  return (
    <div className="mt-4 flex flex-col">
      <Switch
        label={
          route.attributeRoutingConfig?.skipContactOwner
            ? "Contact owner will not be forced (can still be host if it matches the attributes and Round Robin criteria)"
            : "Contact owner will be the Round Robin host if available"
        }
        tooltip="Contact owner can only be used if the routed event has it enabled through Salesforce app"
        checked={route.attributeRoutingConfig?.skipContactOwner ?? false}
        onCheckedChange={(skipContactOwner) => {
          setAttributeRoutingConfig(route.id, {
            skipContactOwner,
          });
        }}
      />
    </div>
  );
};

type AttributesQueryValue = NonNullable<LocalRoute["attributesQueryValue"]>;
type FormFieldsQueryValue = LocalRoute["queryValue"];
type AttributeRoutingConfig = NonNullable<LocalRoute["attributeRoutingConfig"]>;

/**
 * We need eventTypeId in every redirect url action now for Rerouting to work smoothly.
 * This hook ensures that it is there as soon as someone lands on a Routing Form and next save would automatically update it for them.
 */
function useEnsureEventTypeIdInRedirectUrlAction({
  route,
  eventOptions,
  setRoute,
}: {
  route: Route;
  eventOptions: { label: string; value: string; eventTypeId: number }[];
  setRoute: SetRoute;
}) {
  useEffect(() => {
    if (isRouter(route)) {
      return;
    }

    if (
      route.action.type !== RouteActionType.EventTypeRedirectUrl ||
      // Must not be set already. Could be zero as well for custom
      route.action.eventTypeId !== undefined
    ) {
      return;
    }

    const matchingOption = eventOptions.find((eventOption) => eventOption.value === route.action.value);
    if (!matchingOption) {
      return;
    }
    setRoute(route.id, {
      action: { ...route.action, eventTypeId: matchingOption.eventTypeId },
    });
  }, [eventOptions, setRoute, route.id, (route as unknown as any).action?.value]);
}

const hasRules = (route: Route) => {
  if (isRouter(route)) return false;
  route.queryValue.children1 && Object.keys(route.queryValue.children1).length;
};

function getEmptyQueryValue() {
  return buildEmptyQueryValue();
}

const getEmptyRoute = (): Exclude<SerializableRoute, GlobalRoute> => {
  const uuid = QbUtils.uuid();
  const formFieldsQueryValue = getEmptyQueryValue() as FormFieldsQueryValue;
  const attributesQueryValue = getEmptyQueryValue() as AttributesQueryValue;
  const fallbackAttributesQueryValue = getEmptyQueryValue() as AttributesQueryValue;

  return {
    id: uuid,
    action: {
      type: RouteActionType.EventTypeRedirectUrl,
      value: "",
    },
    // It is actually formFieldsQueryValue
    queryValue: formFieldsQueryValue,
    attributesQueryValue: attributesQueryValue,
    fallbackAttributesQueryValue: fallbackAttributesQueryValue,
  };
};

const buildEventsData = ({
  eventTypesByGroup,
  form,
  route,
}: {
  eventTypesByGroup: EventTypesByGroup | undefined;
  form: Form;
  route: Route;
}) => {
  const eventOptions: { label: string; value: string; eventTypeId: number }[] = [];
  const eventTypesMap = new Map<
    number,
    {
      schedulingType: SchedulingType | null;
    }
  >();
  eventTypesByGroup?.eventTypeGroups.forEach((group) => {
    const eventTypeValidInContext = areTheySiblingEntitites({
      entity1: {
        teamId: group.teamId ?? null,
        // group doesn't have userId. The query ensures that it belongs to the user only, if teamId isn't set. So, I am manually setting it to the form userId
        userId: form.userId,
      },
      entity2: {
        teamId: form.teamId ?? null,
        userId: form.userId,
      },
    });

    group.eventTypes.forEach((eventType) => {
      const uniqueSlug = `${group.profile.slug}/${eventType.slug}`;
      const isRouteAlreadyInUse = isRouter(route) ? false : uniqueSlug === route.action.value;

      // If Event is already in use, we let it be so as to not break the existing setup
      if (!isRouteAlreadyInUse && !eventTypeValidInContext) {
        return;
      }
      eventTypesMap.set(eventType.id, {
        schedulingType: eventType.schedulingType,
      });
      eventOptions.push({
        label: uniqueSlug,
        value: uniqueSlug,
        eventTypeId: eventType.id,
      });
    });
  });

  return { eventOptions, eventTypesMap };
};

const Route = ({
  form,
  route,
  routes,
  setRoute,
  setAttributeRoutingConfig,
  formFieldsQueryBuilderConfig,
  attributesQueryBuilderConfig,
  setRoutes,
  moveUp,
  moveDown,
  appUrl,
  disabled = false,
  fieldIdentifiers,
  eventTypesByGroup,
}: {
  form: Form;
  route: Route;
  routes: Route[];
  setRoute: SetRoute;
  setAttributeRoutingConfig: (id: string, attributeRoutingConfig: Partial<AttributeRoutingConfig>) => void;
  formFieldsQueryBuilderConfig: FormFieldsQueryBuilderConfigWithRaqbFields;
  attributesQueryBuilderConfig: AttributesQueryBuilderConfigWithRaqbFields | null;
  setRoutes: React.Dispatch<React.SetStateAction<Route[]>>;
  fieldIdentifiers: string[];
  moveUp?: { fn: () => void; check: () => boolean } | null;
  moveDown?: { fn: () => void; check: () => boolean } | null;
  appUrl: string;
  disabled?: boolean;
  eventTypesByGroup: EventTypesByGroup;
}) => {
  const { t } = useLocale();
  const isTeamForm = form.teamId !== null;
  const index = routes.indexOf(route);

  const { eventOptions, eventTypesMap } = buildEventsData({ eventTypesByGroup, form, route });

  // /team/{TEAM_SLUG}/{EVENT_SLUG} -> /team/{TEAM_SLUG}
  const eventTypePrefix =
    eventOptions.length !== 0
      ? eventOptions[0].value.substring(0, eventOptions[0].value.lastIndexOf("/") + 1)
      : "";

  const [customEventTypeSlug, setCustomEventTypeSlug] = useState<string>("");

  useEffect(() => {
    const isCustom =
      !isRouter(route) && !eventOptions.find((eventOption) => eventOption.value === route.action.value);
    setCustomEventTypeSlug(isCustom && !isRouter(route) ? route.action.value.split("/").pop() ?? "" : "");
  }, []);

  useEnsureEventTypeIdInRedirectUrlAction({
    route,
    eventOptions,
    setRoute,
  });

  const onChangeFormFieldsQuery = (
    route: Route,
    immutableTree: ImmutableTree,
    config: FormFieldsQueryBuilderConfigWithRaqbFields
  ) => {
    const jsonTree = QbUtils.getTree(immutableTree) as LocalRoute["queryValue"];
    setRoute(route.id, {
      formFieldsQueryBuilderState: { tree: immutableTree, config: config },
      queryValue: jsonTree,
    });
  };

  const onChangeTeamMembersQuery = (
    route: Route,
    immutableTree: ImmutableTree,
    config: AttributesQueryBuilderConfigWithRaqbFields
  ) => {
    const jsonTree = QbUtils.getTree(immutableTree);
    setRoute(route.id, {
      attributesQueryBuilderState: { tree: immutableTree, config: config },
      attributesQueryValue: jsonTree as AttributesQueryValue,
    });
  };

  const onChangeFallbackTeamMembersQuery = (
    route: Route,
    immutableTree: ImmutableTree,
    config: AttributesQueryBuilderConfigWithRaqbFields
  ) => {
    const jsonTree = QbUtils.getTree(immutableTree);
    setRoute(route.id, {
      fallbackAttributesQueryBuilderState: { tree: immutableTree, config: config },
      fallbackAttributesQueryValue: jsonTree as AttributesQueryValue,
    });
  };

  const renderBuilder = useCallback(
    (props: BuilderProps) => (
      <div className="query-builder-container">
        <div className="query-builder qb-lite">
          <Builder {...props} />
        </div>
      </div>
    ),
    []
  );

  if (isRouter(route)) {
    return (
      <div>
        <FormCard
          moveUp={moveUp}
          moveDown={moveDown}
          deleteField={{
            check: () => routes.length !== 1,
            fn: () => {
              const newRoutes = routes.filter((r) => r.id !== route.id);
              setRoutes(newRoutes);
            },
          }}
          label={
            <div>
              <span className="mr-2">{`Route ${index + 1}`}</span>
            </div>
          }
          className="mb-6">
          <div className="-mt-3">
            <Link href={`${appUrl}/route-builder/${route.id}`}>
              <Badge variant="gray">
                <span className="font-semibold">{route.name}</span>
              </Badge>
            </Link>
            <p className="text-subtle mt-2 text-sm">
              Fields available in <span className="font-bold">{route.name}</span> will be added to this form.
            </p>
          </div>
        </FormCard>
      </div>
    );
  }

  const shouldShowFormFieldsQueryBuilder = (route.isFallback && hasRules(route)) || !route.isFallback;
  const eventTypeRedirectUrlOptions =
    eventOptions.length !== 0
      ? [{ label: t("custom"), value: "custom", eventTypeId: 0 }].concat(eventOptions)
      : [];

  const eventTypeRedirectUrlSelectedOption =
    eventOptions.length !== 0 && route.action.value !== ""
      ? eventOptions.find(
          (eventOption) => eventOption.value === route.action.value && !customEventTypeSlug.length
        ) || {
          label: t("custom"),
          value: "custom",
          eventTypeId: 0,
        }
      : undefined;

  const chosenEventTypeForRedirect = eventTypeRedirectUrlSelectedOption?.eventTypeId
    ? eventTypesMap.get(eventTypeRedirectUrlSelectedOption.eventTypeId)
    : null;

  const isRoundRobinEventSelectedForRedirect =
    chosenEventTypeForRedirect?.schedulingType === SchedulingType.ROUND_ROBIN;

  const formFieldsQueryBuilder = shouldShowFormFieldsQueryBuilder ? (
    <div>
      <span className="text-emphasis flex w-full items-center text-sm">
        For responses matching the following criteria (matches all by default)
      </span>
      <Query
        {...(formFieldsQueryBuilderConfig as unknown as Config)}
        value={route.formFieldsQueryBuilderState.tree}
        onChange={(immutableTree, formFieldsQueryBuilderConfig) => {
          onChangeFormFieldsQuery(
            route,
            immutableTree,
            formFieldsQueryBuilderConfig as unknown as FormFieldsQueryBuilderConfigWithRaqbFields
          );
        }}
        renderBuilder={renderBuilder}
      />
      <Divider className="mt-6" />
      <Divider className="mb-6 " />
    </div>
  ) : null;

  const attributesQueryBuilder =
    route.action?.type === RouteActionType.EventTypeRedirectUrl && isTeamForm ? (
      <div className="mt-4">
        <span className="text-emphasis flex w-full items-center text-sm">
          and use only the Team Members that match the following criteria (matches all by default)
        </span>

        {isRoundRobinEventSelectedForRedirect ? (
          <RoundRobinContactOwnerOverrideSwitch
            route={route}
            setAttributeRoutingConfig={setAttributeRoutingConfig}
          />
        ) : null}

        <div className="mt-2">
          {route.attributesQueryBuilderState && attributesQueryBuilderConfig && (
            <Query
              {...(attributesQueryBuilderConfig as unknown as Config)}
              value={route.attributesQueryBuilderState.tree}
              onChange={(immutableTree, attributesQueryBuilderConfig) => {
                onChangeTeamMembersQuery(
                  route,
                  immutableTree,
                  attributesQueryBuilderConfig as unknown as AttributesQueryBuilderConfigWithRaqbFields
                );
              }}
              renderBuilder={renderBuilder}
            />
          )}
        </div>
      </div>
    ) : null;

  const fallbackAttributesQueryBuilder =
    route.action?.type === RouteActionType.EventTypeRedirectUrl && isTeamForm ? (
      <div className="mt-4">
        <span className="text-emphasis flex w-full items-center text-sm">
          {t("fallback_attribute_logic_description")}
        </span>
        <div className="mt-2">
          {route.fallbackAttributesQueryBuilderState && attributesQueryBuilderConfig && (
            <Query
              {...(attributesQueryBuilderConfig as unknown as Config)}
              value={route.fallbackAttributesQueryBuilderState.tree}
              onChange={(immutableTree, attributesQueryBuilderConfig) => {
                onChangeFallbackTeamMembersQuery(
                  route,
                  immutableTree,
                  attributesQueryBuilderConfig as unknown as AttributesQueryBuilderConfigWithRaqbFields
                );
              }}
              renderBuilder={renderBuilder}
            />
          )}
        </div>
      </div>
    ) : null;

  return (
    <FormCard
      className="mb-6"
      moveUp={moveUp}
      moveDown={moveDown}
      label={route.isFallback ? "Fallback Route" : `Route ${index + 1}`}
      deleteField={{
        check: () => routes.length !== 1 && !route.isFallback,
        fn: () => {
          const newRoutes = routes.filter((r) => r.id !== route.id);
          setRoutes(newRoutes);
        },
      }}>
      <div className="-mx-4 mb-4 flex w-full items-center sm:mx-0">
        <div className="cal-query-builder w-full ">
          {formFieldsQueryBuilder}
          <div>
            <div className="text-emphasis flex w-full items-center text-sm">
              <div className="flex flex-grow-0 whitespace-nowrap">
                <span>{t("send_booker_to")}</span>
              </div>
              <Select
                isDisabled={disabled}
                className="data-testid-select-routing-action block w-full flex-grow px-2"
                required
                value={RoutingPages.find((page) => page.value === route.action?.type)}
                onChange={(item) => {
                  if (!item) {
                    return;
                  }
                  const action: LocalRoute["action"] = {
                    type: item.value,
                    value: "",
                  };

                  if (action.type === "customPageMessage") {
                    action.value = "We are not ready for you yet :(";
                  } else {
                    action.value = "";
                  }

                  setRoute(route.id, { action });
                }}
                options={RoutingPages}
              />
              {route.action?.type ? (
                route.action?.type === "customPageMessage" ? (
                  <TextArea
                    required
                    disabled={disabled}
                    name="customPageMessage"
                    className="border-default flex w-full flex-grow"
                    value={route.action.value}
                    onChange={(e) => {
                      setRoute(route.id, { action: { ...route.action, value: e.target.value } });
                    }}
                  />
                ) : route.action?.type === "externalRedirectUrl" ? (
                  <TextField
                    disabled={disabled}
                    name="externalRedirectUrl"
                    className="border-default flex w-full flex-grow text-sm"
                    containerClassName="w-full mt-2"
                    type="url"
                    required
                    labelSrOnly
                    value={route.action.value}
                    onChange={(e) => {
                      setRoute(route.id, { action: { ...route.action, value: e.target.value } });
                    }}
                    placeholder="https://example.com"
                  />
                ) : (
                  <div className="block w-full">
                    <Select
                      required
                      className="data-testid-eventTypeRedirectUrl-select"
                      isDisabled={disabled}
                      options={eventTypeRedirectUrlOptions}
                      onChange={(option) => {
                        if (!option) {
                          return;
                        }
                        if (option.value !== "custom") {
                          setRoute(route.id, {
                            action: { ...route.action, value: option.value, eventTypeId: option.eventTypeId },
                          });
                          setCustomEventTypeSlug("");
                        } else {
                          setRoute(route.id, {
                            action: { ...route.action, value: "custom", eventTypeId: 0 },
                          });
                          setCustomEventTypeSlug("");
                        }
                      }}
                      value={eventTypeRedirectUrlSelectedOption}
                    />
                    {eventOptions.length !== 0 &&
                    route.action.value !== "" &&
                    (!eventOptions.find((eventOption) => eventOption.value === route.action.value) ||
                      customEventTypeSlug.length) ? (
                      <>
                        <TextField
                          disabled={disabled}
                          className="border-default flex w-full flex-grow text-sm"
                          containerClassName="w-full mt-2"
                          addOnLeading={eventTypePrefix}
                          required
                          value={customEventTypeSlug}
                          onChange={(e) => {
                            setCustomEventTypeSlug(e.target.value);
                            setRoute(route.id, {
                              action: { ...route.action, value: `${eventTypePrefix}${e.target.value}` },
                            });
                          }}
                          placeholder="event-url"
                        />
                        <div className="mt-2 ">
                          <p className="text-subtle text-xs">
                            {fieldIdentifiers.length
                              ? t("field_identifiers_as_variables_with_example", {
                                  variable: `{${fieldIdentifiers[0]}}`,
                                })
                              : t("field_identifiers_as_variables")}
                          </p>
                        </div>
                      </>
                    ) : (
                      <></>
                    )}
                  </div>
                )
              ) : null}
            </div>
            {attributesQueryBuilder}
            <Divider className="mb-6 mt-6" />
            {fallbackAttributesQueryBuilder}
          </div>
        </div>
      </div>
    </FormCard>
  );
};

const buildState = <
  T extends
    | {
        queryValue: FormFieldsQueryValue;
        config: FormFieldsQueryBuilderConfigWithRaqbFields;
      }
    | {
        queryValue: AttributesQueryValue;
        config: AttributesQueryBuilderConfigWithRaqbFields;
      }
>({
  queryValue,
  config,
}: T) => ({
  tree: QbUtils.checkTree(QbUtils.loadTree(queryValue), config as unknown as Config),
  config,
});

const deserializeRoute = ({
  route,
  formFieldsQueryBuilderConfig,
  attributesQueryBuilderConfig,
}: {
  route: Exclude<SerializableRoute, GlobalRoute>;
  formFieldsQueryBuilderConfig: FormFieldsQueryBuilderConfigWithRaqbFields;
  attributesQueryBuilderConfig: AttributesQueryBuilderConfigWithRaqbFields | null;
}): Route => {
  const attributesQueryBuilderState =
    route.attributesQueryValue && attributesQueryBuilderConfig
      ? buildState({
          queryValue: route.attributesQueryValue,
          config: attributesQueryBuilderConfig,
        })
      : null;

  const fallbackAttributesQueryBuilderState =
    route.fallbackAttributesQueryValue && attributesQueryBuilderConfig
      ? buildState({
          queryValue: route.fallbackAttributesQueryValue,
          config: attributesQueryBuilderConfig,
        })
      : null;

  return {
    ...route,
    formFieldsQueryBuilderState: buildState({
      queryValue: route.queryValue,
      config: formFieldsQueryBuilderConfig,
    }),
    attributesQueryBuilderState,
    fallbackAttributesQueryBuilderState,
  };
};

function useRoutes({
  serializedRoutes,
  formFieldsQueryBuilderConfig,
  attributesQueryBuilderConfig,
  hookForm,
}: {
  serializedRoutes: SerializableRoute[] | null | undefined;
  formFieldsQueryBuilderConfig: FormFieldsQueryBuilderConfigWithRaqbFields;
  attributesQueryBuilderConfig: AttributesQueryBuilderConfigWithRaqbFields | null;
  hookForm: UseFormReturn<RoutingFormWithResponseCount>;
<<<<<<< HEAD
  appUrl: string;
  attributes: Attribute[] | null;
  eventTypesByGroup: EventTypesByGroup;
}) => {
  const { routes: serializedRoutes } = hookForm.getValues();
  const { t } = useLocale();

  const formFieldsQueryBuilderConfig = getQueryBuilderConfigForFormFields(hookForm.getValues());
  const attributesQueryBuilderConfig = attributes
    ? getQueryBuilderConfigForAttributes({
        attributes: attributes,
        fieldsAsAdditionalSelectOptions: hookForm.getValues().fields,
      })
    : null;

  const [routes, setRoutes] = useState(() => {
=======
}) {
  const [routes, _setRoutes] = useState(() => {
>>>>>>> a4d9c7b6
    const transformRoutes = () => {
      const _routes = serializedRoutes || [getEmptyRoute()];
      _routes.forEach((r) => {
        if (isRouter(r)) return;

        // Add default empty queries to existing routes otherwise they won't have 'Add Rule' button for those RAQB queries.
        if (!r.queryValue?.id) {
          r.queryValue = getEmptyQueryValue() as LocalRoute["queryValue"];
        }

        if (!r.attributesQueryValue) {
          r.attributesQueryValue = getEmptyQueryValue() as LocalRoute["attributesQueryValue"];
        }

        if (!r.fallbackAttributesQueryValue) {
          r.fallbackAttributesQueryValue = getEmptyQueryValue() as LocalRoute["fallbackAttributesQueryValue"];
        }
      });
      return _routes;
    };

    return transformRoutes().map((route) => {
      if (isRouter(route)) return route;
      return deserializeRoute({
        route,
        formFieldsQueryBuilderConfig,
        attributesQueryBuilderConfig,
      });
    });
  });

  const setRoutes: typeof _setRoutes = (newRoutes) => {
    _setRoutes((routes) => {
      if (typeof newRoutes === "function") {
        const newRoutesValue = newRoutes(routes);
        hookForm.setValue("routes", getRoutesToSave(newRoutesValue));
        return newRoutesValue;
      }
      hookForm.setValue("routes", getRoutesToSave(newRoutes));
      return newRoutes;
    });

    function getRoutesToSave(routes: Route[]) {
      return routes.map((route) => {
        if (isRouter(route)) {
          return route;
        }
        return {
          id: route.id,
          attributeRoutingConfig: route.attributeRoutingConfig,
          action: route.action,
          isFallback: route.isFallback,
          queryValue: route.queryValue,
          attributesQueryValue: route.attributesQueryValue,
          fallbackAttributesQueryValue: route.fallbackAttributesQueryValue,
        };
      });
    }
  };

  return { routes, setRoutes };
}

const Routes = ({
  form,
  hookForm,
  appUrl,
  attributes,
  eventTypesByGroup,
}: {
  form: inferSSRProps<typeof getServerSideProps>["form"];
  hookForm: UseFormReturn<RoutingFormWithResponseCount>;
  appUrl: string;
  attributes: Attribute[] | null;
  eventTypesByGroup: EventTypesByGroup;
}) => {
  const { routes: serializedRoutes } = hookForm.getValues();
  const { t } = useLocale();

  const formFieldsQueryBuilderConfig = getQueryBuilderConfigForFormFields(hookForm.getValues());
  const attributesQueryBuilderConfig = attributes
    ? getQueryBuilderConfigForAttributes({
        attributes: attributes,
        form: hookForm.getValues(),
      })
    : null;

  const { routes, setRoutes } = useRoutes({
    serializedRoutes,
    formFieldsQueryBuilderConfig,
    attributesQueryBuilderConfig,
    hookForm,
  });

  const { data: allForms } = trpc.viewer.appRoutingForms.forms.useQuery();

  const notHaveAttributesQuery = ({ form }: { form: SerializableForm<App_RoutingForms_Form> }) => {
    return form.routes?.every((route) => {
      if (isRouter(route)) {
        return true;
      }
      return !route.attributesQueryValue;
    });
  };

  const availableRouters =
    allForms?.filtered
      .filter(({ form: router }) => {
        const routerValidInContext = areTheySiblingEntitites({
          entity1: {
            teamId: router.teamId ?? null,
            // group doesn't have userId. The query ensures that it belongs to the user only, if teamId isn't set. So, I am manually setting it to the form userId
            userId: router.userId,
          },
          entity2: {
            teamId: hookForm.getValues().teamId ?? null,
            userId: hookForm.getValues().userId,
          },
        });
        return router.id !== hookForm.getValues().id && routerValidInContext;
      })
      // We don't want to support picking forms that have attributes query. We can consider it later.
      // This is mainly because the Router picker feature is pretty much not used and we don't want to complicate things
      .filter(({ form }) => {
        return notHaveAttributesQuery({ form: form });
      })
      .map(({ form: router }) => {
        return {
          value: router.id,
          label: router.name,
          name: router.name,
          description: router.description,
          isDisabled: false,
        };
      }) || [];

  const isConnectedForm = (id: string) => form.connectedForms.map((f) => f.id).includes(id);

  const routerOptions = (
    [
      {
        label: "Create a New Route",
        value: "newRoute",
        name: null,
        description: null,
      },
    ] as {
      label: string;
      value: string;
      name: string | null;
      description: string | null;
      isDisabled?: boolean;
    }[]
  ).concat(
    availableRouters.map((r) => {
      // Reset disabled state
      r.isDisabled = false;

      // Can't select a form as router that is already a connected form. It avoids cyclic dependency
      if (isConnectedForm(r.value)) {
        r.isDisabled = true;
      }
      // A route that's already used, can't be reselected
      if (routes.find((route) => route.id === r.value)) {
        r.isDisabled = true;
      }
      return r;
    })
  );

  const [animationRef] = useAutoAnimate<HTMLDivElement>();

  const mainRoutes = routes.filter((route) => {
    if (isRouter(route)) return true;
    return !route.isFallback;
  });

  let fallbackRoute = routes.find((route) => {
    if (isRouter(route)) return false;
    return route.isFallback;
  });

  if (!fallbackRoute) {
    fallbackRoute = deserializeRoute({
      route: createFallbackRoute(),
      formFieldsQueryBuilderConfig,
      attributesQueryBuilderConfig,
    });
    setRoutes((routes) => {
      // Even though it's obvious that fallbackRoute is defined here but TypeScript just can't figure it out.
      // eslint-disable-next-line @typescript-eslint/no-non-null-assertion
      return [...routes, fallbackRoute!];
    });
    return null;
  } else if (routes.indexOf(fallbackRoute) !== routes.length - 1) {
    // Ensure fallback is last
    setRoutes((routes) => {
      // Even though it's obvious that fallbackRoute is defined here but TypeScript just can't figure it out.
      // eslint-disable-next-line @typescript-eslint/no-non-null-assertion
      return [...routes.filter((route) => route.id !== fallbackRoute!.id), fallbackRoute!];
    });
  }

  const setRoute = (id: string, route: Partial<Route>) => {
    const index = routes.findIndex((route) => route.id === id);
    const existingRoute = routes[index];
    const newRoutes = [...routes];
    newRoutes[index] = { ...existingRoute, ...route };
    setRoutes(newRoutes);
  };

  const setAttributeRoutingConfig = (id: string, attributeRoutingConfig: Partial<AttributeRoutingConfig>) => {
    const existingRoute = routes.find((route) => route.id === id);
    if (!existingRoute) {
      throw new Error("Route not found");
    }

    const existingAttributeRoutingConfig =
      "attributeRoutingConfig" in existingRoute ? existingRoute.attributeRoutingConfig : {};

    setRoute(id, {
      attributeRoutingConfig: { ...existingAttributeRoutingConfig, ...attributeRoutingConfig },
    });
  };

  const swap = (from: number, to: number) => {
    setRoutes((routes) => {
      const newRoutes = [...routes];
      const routeToSwap = newRoutes[from];
      newRoutes[from] = newRoutes[to];
      newRoutes[to] = routeToSwap;
      return newRoutes;
    });
  };

  const fields = hookForm.getValues("fields");

  const fieldIdentifiers = fields ? fields.map((field) => field.identifier ?? field.label) : [];

  return (
    <div className="bg-default border-subtle flex flex-col-reverse rounded-md border p-8 md:flex-row">
      <div ref={animationRef} className="w-full ltr:mr-2 rtl:ml-2">
        {mainRoutes.map((route, key) => {
          return (
            <Route
              form={form}
              appUrl={appUrl}
              key={route.id}
              formFieldsQueryBuilderConfig={formFieldsQueryBuilderConfig}
              attributesQueryBuilderConfig={attributesQueryBuilderConfig}
              route={route}
              fieldIdentifiers={fieldIdentifiers}
              moveUp={{
                check: () => key !== 0,
                fn: () => {
                  swap(key, key - 1);
                },
              }}
              moveDown={{
                // routes.length - 1 is fallback route always. So, routes.length - 2 is the last item that can be moved down
                check: () => key !== routes.length - 2,
                fn: () => {
                  swap(key, key + 1);
                },
              }}
              routes={routes}
              setRoute={setRoute}
              setAttributeRoutingConfig={setAttributeRoutingConfig}
              setRoutes={setRoutes}
              eventTypesByGroup={eventTypesByGroup}
            />
          );
        })}
        <SelectField
          placeholder={t("select_a_router")}
          containerClassName="mb-6 data-testid-select-router"
          isOptionDisabled={(option) => !!option.isDisabled}
          label={t("add_a_new_route")}
          options={routerOptions}
          key={mainRoutes.length}
          onChange={(option) => {
            if (!option) {
              return;
            }
            const router = option.value;
            if (router === "newRoute") {
              const newEmptyRoute = getEmptyRoute();
              const newRoutes = [
                ...routes,
                {
                  ...newEmptyRoute,
                  formFieldsQueryBuilderState: buildState({
                    queryValue: newEmptyRoute.queryValue,
                    config: formFieldsQueryBuilderConfig,
                  }),
                  attributesQueryBuilderState:
                    attributesQueryBuilderConfig && newEmptyRoute.attributesQueryValue
                      ? buildState({
                          queryValue: newEmptyRoute.attributesQueryValue,
                          config: attributesQueryBuilderConfig,
                        })
                      : null,
                  fallbackAttributesQueryBuilderState:
                    attributesQueryBuilderConfig && newEmptyRoute.fallbackAttributesQueryValue
                      ? buildState({
                          queryValue: newEmptyRoute.fallbackAttributesQueryValue,
                          config: attributesQueryBuilderConfig,
                        })
                      : null,
                },
              ];

              setRoutes(newRoutes);
            } else {
              const routerId = router;
              if (!routerId) {
                return;
              }
              setRoutes([
                ...routes,
                {
                  isRouter: true,
                  id: routerId,
                  name: option.name,
                  description: option.description,
                } as Route,
              ]);
            }
          }}
        />

        <div>
          <Route
            form={form}
            formFieldsQueryBuilderConfig={formFieldsQueryBuilderConfig}
            attributesQueryBuilderConfig={attributesQueryBuilderConfig}
            route={fallbackRoute}
            routes={routes}
            setRoute={setRoute}
            setRoutes={setRoutes}
            appUrl={appUrl}
            fieldIdentifiers={fieldIdentifiers}
            setAttributeRoutingConfig={setAttributeRoutingConfig}
            eventTypesByGroup={eventTypesByGroup}
          />
        </div>
      </div>
    </div>
  );
};

export default function RouteBuilder({
  form,
  appUrl,
  enrichedWithUserProfileForm,
}: inferSSRProps<typeof getServerSideProps> & { appUrl: string }) {
  return (
    <SingleForm
      form={form}
      appUrl={appUrl}
      enrichedWithUserProfileForm={enrichedWithUserProfileForm}
      Page={function Page({ hookForm, form }) {
        const { t } = useLocale();
        const values = hookForm.getValues();
        const { data: attributes, isPending: isAttributesLoading } =
          trpc.viewer.appRoutingForms.getAttributesForTeam.useQuery(
            { teamId: values.teamId! },
            { enabled: !!values.teamId }
          );

        const { data: eventTypesByGroup, isLoading: areEventsLoading } =
          trpc.viewer.eventTypes.getByViewer.useQuery({
            forRoutingForms: true,
          });

        // If hookForm hasn't been initialized, don't render anything
        // This is important here because some states get initialized which aren't reset when the hookForm is reset with the form values and they don't get the updated values
        if (!hookForm.getValues().id) {
          return null;
        }

        // Only team form needs attributes
        if (values.teamId) {
          if (isAttributesLoading) {
            return <div>Loading...</div>;
          }
          if (!attributes) {
            return <div>{t("something_went_wrong")}</div>;
          }
        }

        if (areEventsLoading) {
          return <div>Loading...</div>;
        }

        if (!eventTypesByGroup) {
          console.error("Events not available");
          return <div>{t("something_went_wrong")}</div>;
        }

        return (
          <div className="route-config">
            <Routes
              hookForm={hookForm}
              appUrl={appUrl}
              eventTypesByGroup={eventTypesByGroup}
              form={form}
              attributes={attributes || null}
            />
          </div>
        );
      }}
    />
  );
}

RouteBuilder.getLayout = (page: React.ReactElement) => {
  return (
    <Shell backPath="/apps/routing-forms/forms" withoutMain={true}>
      {page}
    </Shell>
  );
};

export { getServerSideProps };<|MERGE_RESOLUTION|>--- conflicted
+++ resolved
@@ -663,27 +663,8 @@
   formFieldsQueryBuilderConfig: FormFieldsQueryBuilderConfigWithRaqbFields;
   attributesQueryBuilderConfig: AttributesQueryBuilderConfigWithRaqbFields | null;
   hookForm: UseFormReturn<RoutingFormWithResponseCount>;
-<<<<<<< HEAD
-  appUrl: string;
-  attributes: Attribute[] | null;
-  eventTypesByGroup: EventTypesByGroup;
-}) => {
-  const { routes: serializedRoutes } = hookForm.getValues();
-  const { t } = useLocale();
-
-  const formFieldsQueryBuilderConfig = getQueryBuilderConfigForFormFields(hookForm.getValues());
-  const attributesQueryBuilderConfig = attributes
-    ? getQueryBuilderConfigForAttributes({
-        attributes: attributes,
-        fieldsAsAdditionalSelectOptions: hookForm.getValues().fields,
-      })
-    : null;
-
-  const [routes, setRoutes] = useState(() => {
-=======
 }) {
   const [routes, _setRoutes] = useState(() => {
->>>>>>> a4d9c7b6
     const transformRoutes = () => {
       const _routes = serializedRoutes || [getEmptyRoute()];
       _routes.forEach((r) => {
@@ -767,7 +748,7 @@
   const attributesQueryBuilderConfig = attributes
     ? getQueryBuilderConfigForAttributes({
         attributes: attributes,
-        form: hookForm.getValues(),
+        fieldsAsAdditionalSelectOptions: hookForm.getValues().fields
       })
     : null;
 
