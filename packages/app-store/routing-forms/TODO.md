## Ready for Review Requirements
- Authorization check for fetch form response and form

 

## TODO - Routing
- [x] Use teamMemberIds to calculate availabilithy as well in addition to doing it in handleNewBooking
- [x] Don't let the Routing Form with attributesQueryValue be picked
- [x] Use a subset of event assignees using teamMemberIds
- [x] Ensure that renaming an attribute option doesn't remove it from routing logic
- [x] Add support for multiselect_contains and multiselect_not_contains operators in attributes
- [x] Fix bug with Multiselect attribute
- [x] Connect Form Response to Booking
- [x] Test with non option based attributes and form field input
- [x] We might want to disable attributes query builder for non-orgs. Same for Re-routing.
- [ ] Switching from Select to MultiSelect in attribute 
    - [ ] It immediately makes the Routing logic to not work. Fix it.
    - [ ] It removes the selected option from Routing. Fix it.
    - [ ] Warnings are needed with recommendation to create new attribute instead in unsupported scenarios. We need to test for more such changes to Attribute types.
- [ ] Test Seated events as routing targets.
- Improvements
    - [ ] When choosing 'Value of Field' option in RAQB, show a warning somewhere if all options of the Form field aren't present in the attribute option.
        - So, if Form Field is 'What is Comapny Size' with options Enterprise, Large, Medium, Small and Attribute for which Value of 'What is compnay size' has options Enterprise, Large, Medium. It would show a warning that 'Small' option is not present in the attribute.
    - [ ] When logic can't be built(Short text maps to an attribute with given set of options but the short text value doesn't match any of the options), the team member matching route throws error but Test Preview still shows the previous value - It show should the error in there.
    - [ ] When routing to a team that doesn't have the team members assigned that are chosen, we are unable to select those users. FIX it by ignoring the assigned members(except the fixed hosts) and just using the attributes matched team members.
- [x] Start storing eventTypeId in routing Action.
- [x] Make sure that without making the FORM dirty, user can't reroute
- [x] When 'Verify Route' is clicked, it doesn't seem to run the form field logic as there is a warning in console. Fix it.
- [x] Give a proper icon to Reroute button
- [ ] Fetch bookings on window focus but not when rerouting dialog is open. As soon as it is closed, we need to refetch again.
- [ ] Seated Events
    - [ ] Disable routing for seated events. Disable only during creation.
- [ ] When rescheduling to a new event, the booking title remains same which will most probably not match the event-type title. This is the behaviour of reschedule. Should we use the new event-type title? 
- [ ] What params should we forward to the booking page that we show after rerouting
- [ ] On completing the rerouting just show the new Routing status
- [ ] We need to disallow changing the email identifier field as during a reschedule user isn't allowed to change their email currently. Allowing to change that email response would mean that we support changing email during reschedule which might be disabled for some reasons unknown yet.
- [ ] What if there are changes to Form before rerouting but after initial routing.
- [ ] Not able to prefill rescheduleReason due to a bug in useInitialFormValues hook
- [ ] It is becoming a requirement to have BookingAttempt record to allow to store reroutingFormResponses as well as teamMemberIds in it. Other query params could also be stored later on when needed. It is important to reduce the payload of the query params due to routedTeamMemberIds and reroutingFormResponses


### Performance Tests and Improvements
- [ ] Test with ~1000 team members and ~100 attributes.
- [ ] getAttributes query optimization. It needs info from various tables(Attribute, AttributeOption, AttributeToUser, Membership)
- [ ] findTeamMembersMatchingAttributesQuery - Parallelize jsonLogic.apply across team members.

### Unit Tests
- [ ] findTeamMembersMatchingAttributesQuery
    - [x] Basic Tests
    - [ ] Performance Tests with say 1000 team members and 100 attributes to ensure no regression
- [ ] evaluateRAQB
    - [x] Basic Tests
    - [ ] More Detailed Tests
- [ ] jsonLogic
    - [x] Basic Tests
- [ ] getAttributes
    - [ ] Querying Logic Test
<<<<<<< HEAD
- [ ] getRoutedUsers tests
- [ ] getAvailableSlots 
    - [ ] should use routedTeamMemberIds in availability query
=======
- [x] getRoutedUsers tests
- [ ] getAvailableSlots 
    - [ ] should use routedTeamMemberIds in availability query
- [ ] RerouteDialog
    - [x] BASIC
    - [ ] New Tab rescheduling
>>>>>>> 2f4dd328


### Documentation / Tooltip
- [ ] Document well that the option label in Routing Form Field and Attribute Option label must be same to connect them.
    - Due to the connection requirement b/w Attribute Option and Field Option, we use label(lowercased) to match attributes instead of attribute slug
- [ ] Fixed hosts of the event will be included through attribute routing as well. They aren't tested for attribute routing logic.
<<<<<<< HEAD
=======
- [ ] When re-routed, the booking page doesn't allow rescheduling/cancellation to avoid any possible issues. We can open it up later.
- [ ] Booking with seats not supported yet. Need to figure out which seats should be re-routed or if re-routing makes sense for it even?
- [ ] Hashed link re-routing doesn't make sense with. With Routing you route to an event from form and it doesn't involve hashed link even if it is enabled
- [ ] User needs to ensure for now that the team event they redirect to has 'Assign all and future members of the team' checked.
>>>>>>> 2f4dd328

### V2.0
- [ ] Fallback for when no team member matches the criteria.
    - Fallback will be attributes query builder that would match a different set of users. Though the booking will use the team members assigned to the event type, it might be better to be able to identify such a scenario and use a different set of users. It also makes it easy to identify when the fallback scenario happens.
- [ ] cal.routedTeamMembersIds query param - Could possible become a big payload and possibly break the URL limit. We could work on a short-lived row in a table that would hold that info and we pass the id of that row only in query param. handleNewBooking can then retrieve the routedTeamMembersIds from that short-lived row and delete the entry after successfully creating a booking.
<<<<<<< HEAD
- [ ] Better ability to test with contact owner from Routing Form Preview itself(if possible). Right now, we need to test the entire booking flow to verify that.


## TODO - Attributes
- [ ] Attributes configuration
    1. through DB initially for POC
    2. through CSV upload
    3. through Salesforce Connect
=======
- [ ] Better ability to test with contact owner from Routing Form Preview itself(if possible). Right now, we need to test the entire booking flow to verify that.
>>>>>>> 2f4dd328
<|MERGE_RESOLUTION|>--- conflicted
+++ resolved
@@ -55,45 +55,25 @@
     - [x] Basic Tests
 - [ ] getAttributes
     - [ ] Querying Logic Test
-<<<<<<< HEAD
-- [ ] getRoutedUsers tests
-- [ ] getAvailableSlots 
-    - [ ] should use routedTeamMemberIds in availability query
-=======
 - [x] getRoutedUsers tests
 - [ ] getAvailableSlots 
     - [ ] should use routedTeamMemberIds in availability query
 - [ ] RerouteDialog
     - [x] BASIC
     - [ ] New Tab rescheduling
->>>>>>> 2f4dd328
 
 
 ### Documentation / Tooltip
 - [ ] Document well that the option label in Routing Form Field and Attribute Option label must be same to connect them.
     - Due to the connection requirement b/w Attribute Option and Field Option, we use label(lowercased) to match attributes instead of attribute slug
 - [ ] Fixed hosts of the event will be included through attribute routing as well. They aren't tested for attribute routing logic.
-<<<<<<< HEAD
-=======
 - [ ] When re-routed, the booking page doesn't allow rescheduling/cancellation to avoid any possible issues. We can open it up later.
 - [ ] Booking with seats not supported yet. Need to figure out which seats should be re-routed or if re-routing makes sense for it even?
 - [ ] Hashed link re-routing doesn't make sense with. With Routing you route to an event from form and it doesn't involve hashed link even if it is enabled
 - [ ] User needs to ensure for now that the team event they redirect to has 'Assign all and future members of the team' checked.
->>>>>>> 2f4dd328
 
 ### V2.0
 - [ ] Fallback for when no team member matches the criteria.
     - Fallback will be attributes query builder that would match a different set of users. Though the booking will use the team members assigned to the event type, it might be better to be able to identify such a scenario and use a different set of users. It also makes it easy to identify when the fallback scenario happens.
 - [ ] cal.routedTeamMembersIds query param - Could possible become a big payload and possibly break the URL limit. We could work on a short-lived row in a table that would hold that info and we pass the id of that row only in query param. handleNewBooking can then retrieve the routedTeamMembersIds from that short-lived row and delete the entry after successfully creating a booking.
-<<<<<<< HEAD
-- [ ] Better ability to test with contact owner from Routing Form Preview itself(if possible). Right now, we need to test the entire booking flow to verify that.
-
-
-## TODO - Attributes
-- [ ] Attributes configuration
-    1. through DB initially for POC
-    2. through CSV upload
-    3. through Salesforce Connect
-=======
-- [ ] Better ability to test with contact owner from Routing Form Preview itself(if possible). Right now, we need to test the entire booking flow to verify that.
->>>>>>> 2f4dd328
+- [ ] Better ability to test with contact owner from Routing Form Preview itself(if possible). Right now, we need to test the entire booking flow to verify that.