--- conflicted
+++ resolved
@@ -9,11 +9,7 @@
 import { TRPCError } from "@calcom/trpc/server";
 import isRouter from "../lib/isRouter";
 
-<<<<<<< HEAD
 import { findTeamMembersMatchingAttributeLogic } from "../lib/findTeamMembersMatchingAttributeLogicOfRoute";
-=======
-import { findTeamMembersMatchingAttributeLogicOfRoute } from "../lib/findTeamMembersMatchingAttributeLogicOfRoute";
->>>>>>> 1add8e73
 import { getSerializableForm } from "../lib/getSerializableForm";
 import type { FormResponse } from "../types/types";
 import type { TResponseInputSchema } from "./response.schema";
@@ -137,7 +133,6 @@
       });
     }
 
-<<<<<<< HEAD
     if (isRouter(chosenRoute)) {
       throw new TRPCError({
         code: "BAD_REQUEST",
@@ -150,18 +145,10 @@
         ? await findTeamMembersMatchingAttributeLogic({
             additionalSelectOptions: {
               response,
-              fields: serializableForm.fields,
+              fields: serializableForm.fields || [],
             },
             attributesQueryValue: chosenRoute.attributesQueryValue ?? null,
             fallbackAttributesQueryValue: chosenRoute.fallbackAttributesQueryValue,
-=======
-    const teamMembersMatchingAttributeLogicWithResult =
-      form.teamId && chosenRouteId
-        ? await findTeamMembersMatchingAttributeLogicOfRoute({
-            response,
-            route: chosenRoute,
-            form: serializableForm,
->>>>>>> 1add8e73
             teamId: form.teamId,
           })
         : null;
