--- conflicted
+++ resolved
@@ -7,11 +7,7 @@
 import { TRPCError } from "@calcom/trpc/server";
 import type { TrpcSessionUser } from "@calcom/trpc/server/trpc";
 
-<<<<<<< HEAD
 import { findTeamMembersMatchingAttributeLogic } from "../lib/findTeamMembersMatchingAttributeLogicOfRoute";
-=======
-import { findTeamMembersMatchingAttributeLogicOfRoute } from "../lib/findTeamMembersMatchingAttributeLogicOfRoute";
->>>>>>> 1add8e73
 import { getSerializableForm } from "../lib/getSerializableForm";
 import type { TFindTeamMembersMatchingAttributeLogicInputSchema } from "./findTeamMembersMatchingAttributeLogic.schema";
 
@@ -61,22 +57,14 @@
     checkedFallback,
     mainAttributeLogicBuildingWarnings: mainWarnings,
     fallbackAttributeLogicBuildingWarnings: fallbackWarnings,
-<<<<<<< HEAD
   } = await findTeamMembersMatchingAttributeLogic(
     {
       additionalSelectOptions: {
         response,
-        fields: serializableForm.fields,
+        fields: serializableForm.fields || [],
       },
-      attributesQueryValue: route.attributesQueryValue,
-      fallbackAttributesQueryValue: route.fallbackAttributesQueryValue,
-=======
-  } = await findTeamMembersMatchingAttributeLogicOfRoute(
-    {
-      response,
-      route,
-      form: serializableForm,
->>>>>>> 1add8e73
+      attributesQueryValue: route.attributesQueryValue ?? null,
+      fallbackAttributesQueryValue: route.fallbackAttributesQueryValue ?? null,
       teamId: form.teamId,
       isPreview: !!isPreview,
     },
