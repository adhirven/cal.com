--- conflicted
+++ resolved
@@ -1,19 +1,13 @@
 import { MembershipRole } from "@prisma/client";
-import { useMemo, useEffect } from "react";
-import { useForm, Controller } from "react-hook-form";
+import { useMemo } from "react";
+import { Controller, useForm } from "react-hook-form";
 
 import { useLocale } from "@calcom/lib/hooks/useLocale";
-<<<<<<< HEAD
-import { Button, Dialog, DialogContent, DialogFooter, Select, TextField } from "@calcom/ui/v2";
-import { Form } from "@calcom/ui/v2/core/form";
+import { Button, TextField } from "@calcom/ui/components";
+import { Form } from "@calcom/ui/form/fields";
+import { Dialog, DialogContent, DialogFooter, Select } from "@calcom/ui/v2";
 
 import { PendingMember } from "../lib/types";
-=======
-import { TeamWithMembers } from "@calcom/lib/server/queries/teams";
-import { trpc } from "@calcom/trpc/react";
-import { Button, TextField } from "@calcom/ui/components";
-import { Dialog, DialogContent, DialogFooter, Select } from "@calcom/ui/v2";
->>>>>>> 2aa84cd5
 
 type MemberInvitationModalProps = {
   isOpen: boolean;
