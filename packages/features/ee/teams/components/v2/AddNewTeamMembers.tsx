import { useState, useEffect } from "react";
import { useForm, Controller } from "react-hook-form";

import MemberInvitationModal from "@calcom/features/ee/teams/components/MemberInvitationModal";
import { classNames } from "@calcom/lib";
import { WEBAPP_URL } from "@calcom/lib/constants";
import { useLocale } from "@calcom/lib/hooks/useLocale";
import { trpc } from "@calcom/trpc/react";
import { Icon } from "@calcom/ui";
<<<<<<< HEAD
import { Avatar, Badge, Button, showToast, Switch } from "@calcom/ui/v2/core";
import { Form } from "@calcom/ui/v2/core/form";
import { SkeletonContainer, SkeletonText, SkeletonAvatar } from "@calcom/ui/v2/core/skeleton";
=======
import { Avatar } from "@calcom/ui/components/avatar";
import { Badge } from "@calcom/ui/components/badge";
import { Button } from "@calcom/ui/components/button";
import { SkeletonContainer, SkeletonText } from "@calcom/ui/v2/core/skeleton";
>>>>>>> 2aa84cd5

import { PendingMember, TeamPrices, NewTeamData } from "../../lib/types";
import { NewMemberForm } from "../MemberInvitationModal";

const AddNewTeamMembers = ({
  nextStep,
  teamPrices,
  newTeamData,
  addNewTeamMember,
  deleteNewTeamMember,
}: {
  nextStep: (values: { billingFrequency: "monthly" | "yearly" }) => void;
  teamPrices: TeamPrices;
  newTeamData: NewTeamData;
  addNewTeamMember: (newMember: PendingMember) => void;
  deleteNewTeamMember: (email: string) => void;
}) => {
  const { t } = useLocale();

  const [memberInviteModal, setMemberInviteModal] = useState(false);
  const [inviteMemberInput, setInviteMemberInput] = useState<NewMemberForm>({
    emailOrUsername: "",
    role: { value: "MEMBER", label: "Member" },
    sendInviteEmail: false,
  });
  const [skeletonMember, setSkeletonMember] = useState(false);
  const [billingFrequency, setBillingFrequency] = useState("monthly");

  const numberOfMembers = newTeamData.members.length;

  const formMethods = useForm({
    defaultValues: {
      members: newTeamData.members,
      billingFrequency: "monthly",
    },
  });

  const { refetch } = trpc.useQuery(["viewer.teams.findUser", inviteMemberInput], {
    refetchOnWindowFocus: false,
    enabled: false,
    onSuccess: (newMember) => {
      addNewTeamMember(newMember);
      setSkeletonMember(false);
    },
    onError: (error) => {
      showToast(error.message, "error");
      setSkeletonMember(false);
    },
  });

  useEffect(() => {
    if (inviteMemberInput.emailOrUsername) {
      refetch();
    }
    // eslint-disable-next-line
  }, [inviteMemberInput]);

  const handleInviteTeamMember = (values: NewMemberForm) => {
    setInviteMemberInput(values);
    setMemberInviteModal(false);
    setSkeletonMember(true);
  };

  return (
    <>
      <Form form={formMethods} handleSubmit={(values) => nextStep(values)}>
        <>
          <div>
            <ul className="rounded-md border">
              {newTeamData.members &&
                newTeamData.members.map((member: PendingMember, index: number) => (
                  <li
                    key={member.email}
                    className={classNames(
                      "flex items-center justify-between p-6 text-sm",
                      index !== 0 && "border-t"
                    )}>
                    <div className="flex space-x-2">
                      <Avatar
                        gravatarFallbackMd5="teamMember"
                        size="mdLg"
                        imageSrc={WEBAPP_URL + "/" + member.username + "/avatar.png"}
                        alt="owner-avatar"
                      />
                      <div>
                        <div className="flex space-x-1">
                          <p>{member?.name || member?.email || t("team_member")}</p>
                          {/* Assume that the first member of the team is the creator */}
                          {index === 0 && <Badge variant="green">{t("you")}</Badge>}
                          {member.role !== "OWNER" && <Badge variant="orange">{t("pending")}</Badge>}
                          {member.role === "MEMBER" && <Badge variant="gray">{t("member")}</Badge>}
                          {member.role === "ADMIN" && <Badge variant="default">{t("admin")}</Badge>}
                        </div>
                        {member.username ? (
                          <p className="text-gray-600">{`${WEBAPP_URL}/${member?.username}`}</p>
                        ) : (
                          <p className="text-gray-600">{t("not_on_cal")}</p>
                        )}
                      </div>
                    </div>
                    {member.role !== "OWNER" && (
                      <Button
                        StartIcon={Icon.FiTrash2}
                        size="icon"
                        color="secondary"
                        className="h-[36px] w-[36px]"
                        onClick={() => deleteNewTeamMember(member.email)}
                      />
                    )}
                  </li>
                ))}
              {skeletonMember && <SkeletonMember />}
            </ul>

            <Button
              color="secondary"
              data-testid="new-member-button"
              StartIcon={Icon.FiPlus}
              onClick={() => setMemberInviteModal(true)}
              className="mt-6 w-full justify-center">
              {t("add_team_member")}
            </Button>
          </div>
          <MemberInvitationModal
            isOpen={memberInviteModal}
            onExit={() => setMemberInviteModal(false)}
            onSubmit={handleInviteTeamMember}
            members={newTeamData.members}
          />

          <hr className="mb-4 mt-6" />

          <Controller
            control={formMethods.control}
            name="billingFrequency"
            defaultValue="monthly"
            render={() => (
              <div className="flex space-x-2">
                <Switch
                  onCheckedChange={(e) => {
                    formMethods.setValue("billingFrequency", e ? "yearly" : "monthly");
                    setBillingFrequency(e ? "yearly" : "monthly");
                  }}
                />
                <p>
                  {t("switch_to_yearly", {
                    total: numberOfMembers * (teamPrices.monthly * 12 - teamPrices.yearly),
                  })}
                </p>
              </div>
            )}
          />

          <div className="mt-6 flex justify-between">
            <p>{t("total")}</p>
            <div>
              <p>
                {numberOfMembers} {t("members").toLowerCase()} × $
                {teamPrices[billingFrequency as keyof typeof teamPrices]} / {billingFrequency} = $
                {numberOfMembers * teamPrices[billingFrequency as keyof typeof teamPrices]}
              </p>
            </div>
          </div>

          <Button EndIcon={Icon.FiArrowRight} className="mt-6 w-full justify-center" type="submit">
            {t("checkout")}
          </Button>
        </>
      </Form>
    </>
  );
};

export default AddNewTeamMembers;

const SkeletonMember = () => {
  return (
    <SkeletonContainer className="rounded-md border-t text-sm">
      <div className="flex items-center justify-between p-5">
        <div className="flex">
          <SkeletonAvatar className="h-10 w-10" />
          <div>
            <p>
              <SkeletonText className="h-4 w-56" />
            </p>
            <p>
              <SkeletonText className="h-4 w-56" />
            </p>
          </div>
        </div>
        <SkeletonText className="h-7 w-7" />
      </div>
    </SkeletonContainer>
  );
};<|MERGE_RESOLUTION|>--- conflicted
+++ resolved
@@ -1,5 +1,5 @@
-import { useState, useEffect } from "react";
-import { useForm, Controller } from "react-hook-form";
+import { useEffect, useState } from "react";
+import { Controller, useForm } from "react-hook-form";
 
 import MemberInvitationModal from "@calcom/features/ee/teams/components/MemberInvitationModal";
 import { classNames } from "@calcom/lib";
@@ -7,18 +7,14 @@
 import { useLocale } from "@calcom/lib/hooks/useLocale";
 import { trpc } from "@calcom/trpc/react";
 import { Icon } from "@calcom/ui";
-<<<<<<< HEAD
-import { Avatar, Badge, Button, showToast, Switch } from "@calcom/ui/v2/core";
-import { Form } from "@calcom/ui/v2/core/form";
-import { SkeletonContainer, SkeletonText, SkeletonAvatar } from "@calcom/ui/v2/core/skeleton";
-=======
 import { Avatar } from "@calcom/ui/components/avatar";
 import { Badge } from "@calcom/ui/components/badge";
 import { Button } from "@calcom/ui/components/button";
-import { SkeletonContainer, SkeletonText } from "@calcom/ui/v2/core/skeleton";
->>>>>>> 2aa84cd5
-
-import { PendingMember, TeamPrices, NewTeamData } from "../../lib/types";
+import { Form } from "@calcom/ui/form/fields";
+import { showToast, Switch } from "@calcom/ui/v2/core";
+import { SkeletonAvatar, SkeletonContainer, SkeletonText } from "@calcom/ui/v2/core/skeleton";
+
+import { NewTeamData, PendingMember, TeamPrices } from "../../lib/types";
 import { NewMemberForm } from "../MemberInvitationModal";
 
 const AddNewTeamMembers = ({
