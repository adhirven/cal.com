--- conflicted
+++ resolved
@@ -305,27 +305,6 @@
   workflows            Workflow[]
   createdAt            DateTime                @default(now())
   /// @zod.custom(imports.teamMetadataSchema)
-<<<<<<< HEAD
-  metadata            Json?
-  theme               String?
-  brandColor          String                  @default("#292929")
-  darkBrandColor      String                  @default("#fafafa")
-  verifiedNumbers     VerifiedNumber[]
-  parentId            Int?
-  parent              Team?                   @relation("organization", fields: [parentId], references: [id], onDelete: Cascade)
-  children            Team[]                  @relation("organization")
-  orgUsers            User[]                  @relation("scope")
-  inviteTokens        VerificationToken[]
-  webhooks            Webhook[]
-  timeFormat          Int?
-  timeZone            String                  @default("Europe/London")
-  weekStart           String                  @default("Sunday")
-  routingForms        App_RoutingForms_Form[]
-  apiKeys             ApiKey[]
-  credentials         Credential[]
-  accessCodes         AccessCode[]
-  platformOAuthClient PlatformOAuthClient[]
-=======
   metadata             Json?
   theme                String?
   brandColor           String                  @default("#292929")
@@ -345,7 +324,7 @@
   credentials          Credential[]
   accessCodes          AccessCode[]
   instantMeetingTokens InstantMeetingToken[]
->>>>>>> 0dddc222
+  platformOAuthClient  PlatformOAuthClient[]
 
   @@unique([slug, parentId])
 }
