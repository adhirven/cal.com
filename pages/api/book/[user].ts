--- conflicted
+++ resolved
@@ -44,7 +44,6 @@
     ]
   };
 
-<<<<<<< HEAD
   //TODO Only create meeting if integration exists.
   const meeting: VideoMeeting = {
     attendees: [
@@ -57,8 +56,6 @@
     title: req.body.eventName + ' with ' + req.body.name,
   };
 
-  const hashUID = translator.fromUUID(uuidv5(JSON.stringify(evt), uuidv5.URL));
-=======
   const hashUID: string = translator.fromUUID(uuidv5(JSON.stringify(evt), uuidv5.URL));
   const cancelLink: string = process.env.BASE_URL + '/cancel/' + hashUID;
   const rescheduleLink:string = process.env.BASE_URL + '/reschedule/' + hashUID;
@@ -71,7 +68,6 @@
 
     return eventCopy;
   }
->>>>>>> 8d6b3039
 
   const eventType = await prisma.eventType.findFirst({
     where: {
@@ -139,13 +135,8 @@
     ]);
   } else {
     // Schedule event
-<<<<<<< HEAD
     results.concat(await async.mapLimit(calendarCredentials, 5, async (credential) => {
-      const response = await createEvent(credential, evt);
-=======
-    results = await async.mapLimit(currentUser.credentials, 5, async (credential) => {
       const response = await createEvent(credential, appendLinksToEvents(evt));
->>>>>>> 8d6b3039
       return {
         type: credential.type,
         response
