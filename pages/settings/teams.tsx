--- conflicted
+++ resolved
@@ -111,13 +111,7 @@
 
                 {!!invites.length && (
                   <div>
-<<<<<<< HEAD
-                    <h2 className="text-lg font-medium leading-6 text-gray-900 font-cal dark:text-white">
-                      Open Invitations
-                    </h2>
-=======
-                    <h2 className="text-lg font-medium leading-6 text-gray-900 font-cal">Open Invitations</h2>
->>>>>>> 0a7233d4
+                    <h2 className="text-lg font-medium leading-6 text-gray-900 font-cal dark:text-white">Open Invitations</h2>
                     <ul className="px-4 mt-4 mb-2 bg-white border divide-y divide-gray-200 rounded">
                       {invites.map((team: Team) => (
                         <TeamListItem
