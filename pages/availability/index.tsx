import Link from "next/link";
import { useForm } from "react-hook-form";

import { QueryCell } from "@lib/QueryCell";
<<<<<<< HEAD
=======
import { DEFAULT_SCHEDULE } from "@lib/availability";
>>>>>>> dfb1b560
import { useLocale } from "@lib/hooks/useLocale";
import showToast from "@lib/notification";
import { inferQueryOutput, trpc } from "@lib/trpc";
import { Schedule as ScheduleType } from "@lib/types/schedule";

import Shell from "@components/Shell";
import { Form } from "@components/form/fields";
import Button from "@components/ui/Button";
<<<<<<< HEAD
import Schedule, { DEFAULT_SCHEDULE } from "@components/ui/form/Schedule";
=======
import Schedule from "@components/ui/form/Schedule";
>>>>>>> dfb1b560

type FormValues = {
  schedule: ScheduleType;
};
<<<<<<< HEAD

export function AvailabilityForm(props: inferQueryOutput<"viewer.availability">) {
  const { t } = useLocale();

  const createSchedule = async ({ schedule }: FormValues) => {
    const res = await fetch(`/api/schedule`, {
      method: "POST",
      body: JSON.stringify({ schedule }),
      headers: {
        "Content-Type": "application/json",
      },
    });

    if (!res.ok) {
      throw new Error((await res.json()).message);
    }
    const responseData = await res.json();
    showToast(t("availability_updated_successfully"), "success");
    return responseData.data;
  };
=======

export function AvailabilityForm(props: inferQueryOutput<"viewer.availability">) {
  const { t } = useLocale();

  const createSchedule = async ({ schedule }: FormValues) => {
    const res = await fetch(`/api/schedule`, {
      method: "POST",
      body: JSON.stringify({ schedule, timeZone: props.timeZone }),
      headers: {
        "Content-Type": "application/json",
      },
    });

    if (!res.ok) {
      throw new Error((await res.json()).message);
    }
    const responseData = await res.json();
    showToast(t("availability_updated_successfully"), "success");
    return responseData.data;
  };

  const form = useForm({
    defaultValues: {
      schedule: props.schedule || DEFAULT_SCHEDULE,
    },
  });
>>>>>>> dfb1b560

  const form = useForm({
    defaultValues: {
      schedule: props.schedule || DEFAULT_SCHEDULE,
    },
  });
  return (
    <div className="grid grid-cols-3 gap-2">
      <Form
        form={form}
        handleSubmit={async (values) => {
          await createSchedule(values);
        }}
        className="col-span-3 space-y-2 lg:col-span-2">
        <div className="px-4 py-5 bg-white border border-gray-200 divide-y rounded-sm sm:p-6">
<<<<<<< HEAD
          <h3 className="mb-4 text-lg font-semibold leading-6 text-gray-900">{t("change_start_end")}</h3>
=======
          <h3 className="mb-5 text-base font-medium leading-6 text-gray-900">{t("change_start_end")}</h3>
>>>>>>> dfb1b560
          <Schedule name="schedule" />
        </div>
        <div className="text-right">
          <Button>{t("save")}</Button>
        </div>
      </Form>
      <div className="col-span-3 ml-2 lg:col-span-1 min-w-40">
        <div className="px-4 py-5 border border-gray-200 rounded-sm sm:p-6 ">
<<<<<<< HEAD
          <h3 className="text-lg font-medium leading-6 text-gray-900">{t("something_doesnt_look_right")}</h3>
=======
          <h3 className="text-base font-medium leading-6 text-gray-900">
            {t("something_doesnt_look_right")}
          </h3>
>>>>>>> dfb1b560
          <div className="max-w-xl mt-2 text-sm text-gray-500">
            <p>{t("troubleshoot_availability")}</p>
          </div>
          <div className="mt-5">
            <Link href="/availability/troubleshoot">
              <a className="btn btn-white">{t("launch_troubleshooter")}</a>
            </Link>
          </div>
        </div>
      </div>
    </div>
  );
}

export default function Availability() {
  const { t } = useLocale();
  const query = trpc.useQuery(["viewer.availability"]);
  return (
    <div>
      <Shell heading={t("availability")} subtitle={t("configure_availability")}>
        <QueryCell query={query} success={({ data }) => <AvailabilityForm {...data} />} />
      </Shell>
    </div>
  );
}<|MERGE_RESOLUTION|>--- conflicted
+++ resolved
@@ -2,10 +2,7 @@
 import { useForm } from "react-hook-form";
 
 import { QueryCell } from "@lib/QueryCell";
-<<<<<<< HEAD
-=======
 import { DEFAULT_SCHEDULE } from "@lib/availability";
->>>>>>> dfb1b560
 import { useLocale } from "@lib/hooks/useLocale";
 import showToast from "@lib/notification";
 import { inferQueryOutput, trpc } from "@lib/trpc";
@@ -14,37 +11,11 @@
 import Shell from "@components/Shell";
 import { Form } from "@components/form/fields";
 import Button from "@components/ui/Button";
-<<<<<<< HEAD
-import Schedule, { DEFAULT_SCHEDULE } from "@components/ui/form/Schedule";
-=======
 import Schedule from "@components/ui/form/Schedule";
->>>>>>> dfb1b560
 
 type FormValues = {
   schedule: ScheduleType;
 };
-<<<<<<< HEAD
-
-export function AvailabilityForm(props: inferQueryOutput<"viewer.availability">) {
-  const { t } = useLocale();
-
-  const createSchedule = async ({ schedule }: FormValues) => {
-    const res = await fetch(`/api/schedule`, {
-      method: "POST",
-      body: JSON.stringify({ schedule }),
-      headers: {
-        "Content-Type": "application/json",
-      },
-    });
-
-    if (!res.ok) {
-      throw new Error((await res.json()).message);
-    }
-    const responseData = await res.json();
-    showToast(t("availability_updated_successfully"), "success");
-    return responseData.data;
-  };
-=======
 
 export function AvailabilityForm(props: inferQueryOutput<"viewer.availability">) {
   const { t } = useLocale();
@@ -71,13 +42,7 @@
       schedule: props.schedule || DEFAULT_SCHEDULE,
     },
   });
->>>>>>> dfb1b560
 
-  const form = useForm({
-    defaultValues: {
-      schedule: props.schedule || DEFAULT_SCHEDULE,
-    },
-  });
   return (
     <div className="grid grid-cols-3 gap-2">
       <Form
@@ -87,11 +52,7 @@
         }}
         className="col-span-3 space-y-2 lg:col-span-2">
         <div className="px-4 py-5 bg-white border border-gray-200 divide-y rounded-sm sm:p-6">
-<<<<<<< HEAD
-          <h3 className="mb-4 text-lg font-semibold leading-6 text-gray-900">{t("change_start_end")}</h3>
-=======
           <h3 className="mb-5 text-base font-medium leading-6 text-gray-900">{t("change_start_end")}</h3>
->>>>>>> dfb1b560
           <Schedule name="schedule" />
         </div>
         <div className="text-right">
@@ -100,13 +61,9 @@
       </Form>
       <div className="col-span-3 ml-2 lg:col-span-1 min-w-40">
         <div className="px-4 py-5 border border-gray-200 rounded-sm sm:p-6 ">
-<<<<<<< HEAD
-          <h3 className="text-lg font-medium leading-6 text-gray-900">{t("something_doesnt_look_right")}</h3>
-=======
           <h3 className="text-base font-medium leading-6 text-gray-900">
             {t("something_doesnt_look_right")}
           </h3>
->>>>>>> dfb1b560
           <div className="max-w-xl mt-2 text-sm text-gray-500">
             <p>{t("troubleshoot_availability")}</p>
           </div>
